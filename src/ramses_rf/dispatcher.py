#!/usr/bin/env python3
# -*- coding: utf-8 -*-
#
"""RAMSES RF - a RAMSES-II protocol decoder & analyser.

Decode/process a message (payload into JSON).
"""

# TODO:
# - fix dispatching - what devices (some are Addr) are sent packets, esp. 1FC9s

from __future__ import annotations

import logging
from datetime import timedelta as td
from typing import TYPE_CHECKING

from ramses_tx import (
    ALL_DEV_ADDR,
    CODES_BY_DEV_SLUG,
    Message,
)
from ramses_tx.ramses import (
    CODES_OF_HEAT_DOMAIN,
    CODES_OF_HEAT_DOMAIN_ONLY,
    CODES_OF_HVAC_DOMAIN_ONLY,
)

from . import exceptions as exc
from .const import (
    DEV_TYPE_MAP,
    DONT_CREATE_ENTITIES,
    DONT_UPDATE_ENTITIES,
    SZ_DEVICES,
    SZ_OFFER,
    SZ_PHASE,
    DevType,
)
from .device import Device, Fakeable
from .device.base import DeviceBase

from .const import (  # noqa: F401, isort: skip, pylint: disable=unused-import
    I_,
    RP,
    RQ,
    W_,
    Code,
)

if TYPE_CHECKING:
    from . import Gateway

_LOGGER = logging.getLogger(__name__)

# all debug flags should be False for published code
DEV_MODE = False  # set True for useful Tracebacks
<<<<<<< HEAD
_DEBUG_FORCE_LOG_MESSAGES = False  # useful for dev/test
STRICT_MODE = False
=======

_DBG_FORCE_LOG_MESSAGES = False  # useful for dev/test
>>>>>>> 0561e42f

__all__ = ["detect_array_fragment", "process_msg"]


MSG_FORMAT_18 = "|| {:18s} | {:18s} | {:2s} | {:16s} | {:^4s} || {}"

_TD_SECONDS_003 = td(seconds=3)


def _create_devices_from_addrs(gwy: Gateway, this: Message) -> None:
    """Discover and create any new devices using the packet addresses (not payload)."""

    # prefer Devices but can continue with Addresses if required...
    this.src = gwy.device_by_id.get(this.src.id, this.src)
    this.dst = gwy.device_by_id.get(this.dst.id, this.dst)

    # Devices need to know their controller, ?and their location ('parent' domain)
    # NB: only addrs processed here, packet metadata is processed elsewhere

    # Determinging bindings to a controller:
    #  - configury; As per any schema
    #  - discovery: If in 000C pkt, or pkt *to* device where src is a controller
    #  - eavesdrop: If pkt *from* device where dst is a controller

    # Determinging location in a schema (domain/DHW/zone):
    #  - configury; As per any schema
    #  - discovery: If in 000C pkt - unable for 10: & 00: (TRVs)
    #  - discovery: from packet fingerprint, excl. payloads (only for 10:)
    #  - eavesdrop: from packet fingerprint, incl. payloads

    if not isinstance(this.src, Device):
        this.src = gwy.get_device(this.src.id)  # may: LookupError (don't swallow)
        if this.dst.id == this.src.id:
            this.dst = this.src
            return

    if not gwy.config.enable_eavesdrop:
        return

    if not isinstance(this.dst, Device) and this.src is not gwy.hgi:
        try:
            this.dst = gwy.get_device(this.dst.id)  # may: LookupError (but swallow it)
        except LookupError:
            pass


def _check_msg_addrs(msg: Message) -> None:  # TODO
    """Validate the packet's address set.

    Raise InvalidAddrSetError if the meta data is invalid, otherwise simply return.
    """

    # TODO: needs work: doesn't take into account device's (non-HVAC) class

    if (
        msg.src.id != msg.dst.id
        and msg.src.type == msg.dst.type
        and msg.src.type in DEV_TYPE_MAP.HEAT_DEVICES  # could still be HVAC domain
    ):
        # .I --- 18:013393 18:000730 --:------ 0001 005 00FFFF0200     # invalid
        # .I --- 01:078710 --:------ 01:144246 1F09 003 FF04B5         # invalid
        # .I --- 29:151550 29:237552 --:------ 22F3 007 00023C03040000 # valid? HVAC
        if msg.code in CODES_OF_HEAT_DOMAIN_ONLY:
            raise exc.PacketAddrSetInvalid(
                f"Invalid addr pair: {msg.src!r}/{msg.dst!r}"
            )
        elif msg.code in CODES_OF_HEAT_DOMAIN:
            _LOGGER.warning(
                f"{msg!r} < Invalid addr pair: {msg.src!r}/{msg.dst!r}, is it HVAC?"
            )
        elif msg.code not in CODES_OF_HVAC_DOMAIN_ONLY:
            _LOGGER.info(
                f"{msg!r} < Invalid addr pair: {msg.src!r}/{msg.dst!r}, is it HVAC?"
            )


def _check_src_slug(msg: Message, *, slug: str = None) -> None:
    """Validate the packet's source device class against its verb/code pair."""

    if slug is None:  # slug = best_dev_role(msg.src, msg=msg)._SLUG
        slug = getattr(msg.src, "_SLUG", DevType.DEV)
    if slug in (DevType.HGI, DevType.DEV, DevType.HEA, DevType.HVC):
        return  # TODO: use DEV_TYPE_MAP.PROMOTABLE_SLUGS

    if slug not in CODES_BY_DEV_SLUG:
<<<<<<< HEAD
        if msg.code != Code._10E0 and msg.code not in CODES_OF_HVAC_DOMAIN_ONLY:
            err_msg = f"Unknown src type: {msg.dst}"
            if STRICT_MODE:
                raise exc.PacketInvalid(err_msg)
            (_LOGGER.warning if DEV_MODE else _LOGGER.info)(f"{msg!r} < {err_msg}")
            return
        _LOGGER.warning(f"{msg!r} < Unknown src type: {msg.src}, is it HVAC?")
        return
=======
        raise exc.PacketInvalid(f"{msg!r} < Unknown src type, is it HVAC?")
>>>>>>> 0561e42f

    #
    #

    if msg.code not in CODES_BY_DEV_SLUG[slug]:
<<<<<<< HEAD
        if slug != DevType.DEV:
            err_msg = f"Invalid code for {msg.src} to Tx: {msg.code}"
            if STRICT_MODE:
                raise exc.PacketInvalid(err_msg)
            (_LOGGER.warning if DEV_MODE else _LOGGER.info)(f"{msg!r} < {err_msg}")
            return
        if msg.verb in (RQ, W_):
            return
        (_LOGGER.warning if DEV_MODE else _LOGGER.info)(
            f"{msg!r} < Invalid code for {msg.src} to Tx: {msg.code}"
        )
        return
=======
        raise exc.PacketInvalid(f"{msg!r} < Unexpected code for src to Tx")
>>>>>>> 0561e42f

    #
    #

    #
    # (code := CODES_BY_DEV_SLUG[slug][msg.code]) and msg.verb not in code:
    if msg.verb not in CODES_BY_DEV_SLUG[slug][msg.code]:
<<<<<<< HEAD
        err_msg = f"Invalid verb/code for {msg.src} to Tx: {msg.verb}/{msg.code}"
        if STRICT_MODE:
            raise exc.PacketInvalid(err_msg)
        (_LOGGER.warning if DEV_MODE else _LOGGER.info)(f"{msg!r} < {err_msg}")
=======
        raise exc.PacketInvalid(f"{msg!r} < Unexpected verb/code for src to Tx")
>>>>>>> 0561e42f


def _check_dst_slug(msg: Message, *, slug: str = None) -> None:
    """Validate the packet's destination device class (type) against its verb/code pair.

    Raise InvalidPacketError if the meta data is invalid, otherwise simply return.
    """

    assert isinstance(msg.src, DeviceBase)  # mypy check

    if slug is None:
        slug = getattr(msg.dst, "_SLUG", None)
    if slug in (None, DevType.HGI, DevType.DEV, DevType.HEA, DevType.HVC):
        return  # TODO: use DEV_TYPE_MAP.PROMOTABLE_SLUGS

    if slug not in CODES_BY_DEV_SLUG:
        if msg.code not in CODES_OF_HVAC_DOMAIN_ONLY:
            err_msg = f"Unknown dst type: {msg.dst}"
            if STRICT_MODE:
                raise exc.PacketInvalid(err_msg)
            (_LOGGER.warning if DEV_MODE else _LOGGER.info)(f"{msg!r} < {err_msg}")
            return
        _LOGGER.warning(f"{msg!r} < Unknown dst type: {msg.dst}, is it HVAC?")
        return

    if msg.verb == I_:  # TODO: not common, unless src=dst
        return  # receiving an I isn't currently in the schema & cant yet be tested
    if f"{slug}/{msg.verb}/{msg.code}" in (f"CTL/{RQ}/{Code._3EF1}",):
        return  # HACK: an exception-to-the-rule that need sorting

    if msg.code not in CODES_BY_DEV_SLUG[slug]:
<<<<<<< HEAD
        if False and slug != DevType.HGI:  # NOTE: not yet needed because of 1st if
            err_msg = f"Invalid code for {msg.dst} to Rx: {msg.code}"
            if STRICT_MODE:
                raise exc.PacketInvalid(err_msg)
            (_LOGGER.warning if DEV_MODE else _LOGGER.info)(f"{msg!r} < {err_msg}")
            return
        if msg.src._SLUG == DevType.HGI or msg.verb == RP:
            # HGI can do what it like
            return
        (_LOGGER.warning if DEV_MODE else _LOGGER.info)(
            f"{msg!r} < Invalid code for {msg.dst} to Rx/Tx: {msg.code}"
        )
        return
=======
        raise exc.PacketInvalid(f"{msg!r} < Unexpected code for dst to Rx")
>>>>>>> 0561e42f

    if f"{msg.verb}/{msg.code}" in (f"{W_}/{Code._0001}",):
        return  # HACK: an exception-to-the-rule that need sorting
    if f"{slug}/{msg.verb}/{msg.code}" in (f"{DevType.BDR}/{RQ}/{Code._3EF0}",):
        return  # HACK: an exception-to-the-rule that need sorting

<<<<<<< HEAD
    verb = {RQ: RP, RP: RQ, W_: I_}[msg.verb]
    # (code := CODES_BY_DEV_SLUG[klass][msg.code]) and verb not in code:
    if verb not in CODES_BY_DEV_SLUG[slug][msg.code]:
        err_msg = f"Invalid verb/code for {msg.dst} to Rx: {msg.verb}/{msg.code}"
        if STRICT_MODE:
            raise exc.PacketInvalid(err_msg)
        (_LOGGER.warning if DEV_MODE else _LOGGER.info)(f"{msg!r} < {err_msg}")
=======
    if {RQ: RP, RP: RQ, W_: I_}[msg.verb] not in CODES_BY_DEV_SLUG[slug][msg.code]:
        raise exc.PacketInvalid(f"{msg!r} < Unexpected verb/code for dst to Rx")
>>>>>>> 0561e42f


def process_msg(gwy: Gateway, msg: Message) -> None:
    """Decoding the packet payload and route it appropriately."""

    # All methods require msg with a valid payload, except _create_devices_from_addrs(),
    # which requires a valid payload only for 000C.

    def logger_xxxx(msg: Message):
        if _DBG_FORCE_LOG_MESSAGES:
            _LOGGER.warning(msg)
        elif msg.src is not gwy.hgi or (msg.code != Code._PUZZ and msg.verb != RQ):
            _LOGGER.info(msg)
        elif msg.src is not gwy.hgi or msg.verb != RQ:
            _LOGGER.info(msg)
        elif _LOGGER.getEffectiveLevel() == logging.DEBUG:
            _LOGGER.info(msg)

    try:  # validate / dispatch the packet
        _check_msg_addrs(msg)  # ?InvalidAddrSetError  TODO: ?useful at all

        # TODO: any use in creating a device only if the payload is valid?
        if gwy.config.reduce_processing >= DONT_CREATE_ENTITIES:
            logger_xxxx(msg)  # return ensures try's else: clause wont be invoked
            return

        try:
            _create_devices_from_addrs(gwy, msg)
        except LookupError as err:
            (_LOGGER.error if DEV_MODE else _LOGGER.warning)(
                "%s < %s(%s)", msg._pkt, err.__class__.__name__, err
            )
            return

        _check_src_slug(msg)  # ? raise exc.PacketInvalid
<<<<<<< HEAD
        if msg.dst is not msg.src and msg.verb != I_ and msg.src._SLUG != DevType.HGI:
=======
        if (
            msg.src._SLUG != DevType.HGI  # avoid: msg.src.id != gwy.hgi.id
            and msg.verb != I_
            and msg.dst is not msg.src
        ):
            # HGI80 can do what it likes
>>>>>>> 0561e42f
            # receiving an I isn't currently in the schema & so cant yet be tested
            _check_dst_slug(msg)  # ? raise exc.PacketInvalid

        if gwy.config.reduce_processing >= DONT_UPDATE_ENTITIES:
            logger_xxxx(msg)  # return ensures try's else: clause wont be invoked
            return

        # NOTE: here, msgs are routed only to devices: routing to other entities (i.e.
        # systems, zones, circuits) is done by those devices (e.g. UFC to UfhCircuit)

        if isinstance(msg.src, Device):  # , HgiGateway)):  # could use DeviceBase
            gwy._loop.call_soon(msg.src._handle_msg, msg)

        # TODO: only be for fully-faked (not Fakable) dst (it picks up via RF if not)

        if msg.code == Code._1FC9 and msg.payload[SZ_PHASE] == SZ_OFFER:
            devices = [d for d in gwy.devices if d is not msg.src and d._is_binding]

        elif msg.dst == ALL_DEV_ADDR:  # some offers use dst=63:, so after IFC9 offer
            devices = [d for d in gwy.devices if d is not msg.src and d.is_faked]

        elif msg.dst is not msg.src and isinstance(msg.dst, Fakeable):  # is_faked?
            # to eavesdrop pkts from other devices, but relevant to this device
            devices = [msg.dst]  # dont: msg.dst._handle_msg(msg)

        elif hasattr(msg.src, SZ_DEVICES):  # FIXME: use isinstance()
            # elif isinstance(msg.src, Controller):
            # .I --- 22:060293 --:------ 22:060293 0008 002 000C
            # .I --- 01:054173 --:------ 01:054173 0008 002 03AA
            # needed for (e.g.) faked relays: each device decides if the pkt is useful
            devices = msg.src.devices

        else:
            devices = []

        for d in devices:  # FIXME: some may be Addresses?
            gwy._loop.call_soon(d._handle_msg, msg)

    except (AssertionError, exc.RamsesException, NotImplementedError) as err:
        (_LOGGER.error if DEV_MODE else _LOGGER.warning)(
            "%s < %s(%s)", msg._pkt, err.__class__.__name__, err
        )

    except (AttributeError, LookupError, TypeError, ValueError) as err:
        _LOGGER.exception("%s < %s(%s)", msg._pkt, err.__class__.__name__, err)

    else:
        logger_xxxx(msg)


# TODO: this needs cleaning up (e.g. handle intervening packet)
def detect_array_fragment(this: Message, prev: Message) -> bool:  # _PayloadT
    """Return a merged array if this pkt is the latter half of an array."""
    # This will work, even if the 2nd pkt._is_array == False as 1st == True
    # .I --- 01:158182 --:------ 01:158182 000A 048 001201F409C4011101F409C40...
    # .I --- 01:158182 --:------ 01:158182 000A 006 081001F409C4

    return bool(
        prev._has_array
        and this.code in (Code._000A, Code._22C9)  # TODO: not a complete list
        and this.code == prev.code
        and this.verb == prev.verb == I_
        and this.src == prev.src
        and this.dtm < prev.dtm + _TD_SECONDS_003
    )<|MERGE_RESOLUTION|>--- conflicted
+++ resolved
@@ -54,13 +54,8 @@
 
 # all debug flags should be False for published code
 DEV_MODE = False  # set True for useful Tracebacks
-<<<<<<< HEAD
-_DEBUG_FORCE_LOG_MESSAGES = False  # useful for dev/test
+_DBG_FORCE_LOG_MESSAGES = False  # useful for dev/test
 STRICT_MODE = False
-=======
-
-_DBG_FORCE_LOG_MESSAGES = False  # useful for dev/test
->>>>>>> 0561e42f
 
 __all__ = ["detect_array_fragment", "process_msg"]
 
@@ -146,39 +141,13 @@
         return  # TODO: use DEV_TYPE_MAP.PROMOTABLE_SLUGS
 
     if slug not in CODES_BY_DEV_SLUG:
-<<<<<<< HEAD
-        if msg.code != Code._10E0 and msg.code not in CODES_OF_HVAC_DOMAIN_ONLY:
-            err_msg = f"Unknown src type: {msg.dst}"
-            if STRICT_MODE:
-                raise exc.PacketInvalid(err_msg)
-            (_LOGGER.warning if DEV_MODE else _LOGGER.info)(f"{msg!r} < {err_msg}")
-            return
-        _LOGGER.warning(f"{msg!r} < Unknown src type: {msg.src}, is it HVAC?")
-        return
-=======
         raise exc.PacketInvalid(f"{msg!r} < Unknown src type, is it HVAC?")
->>>>>>> 0561e42f
 
     #
     #
 
     if msg.code not in CODES_BY_DEV_SLUG[slug]:
-<<<<<<< HEAD
-        if slug != DevType.DEV:
-            err_msg = f"Invalid code for {msg.src} to Tx: {msg.code}"
-            if STRICT_MODE:
-                raise exc.PacketInvalid(err_msg)
-            (_LOGGER.warning if DEV_MODE else _LOGGER.info)(f"{msg!r} < {err_msg}")
-            return
-        if msg.verb in (RQ, W_):
-            return
-        (_LOGGER.warning if DEV_MODE else _LOGGER.info)(
-            f"{msg!r} < Invalid code for {msg.src} to Tx: {msg.code}"
-        )
-        return
-=======
         raise exc.PacketInvalid(f"{msg!r} < Unexpected code for src to Tx")
->>>>>>> 0561e42f
 
     #
     #
@@ -186,14 +155,7 @@
     #
     # (code := CODES_BY_DEV_SLUG[slug][msg.code]) and msg.verb not in code:
     if msg.verb not in CODES_BY_DEV_SLUG[slug][msg.code]:
-<<<<<<< HEAD
-        err_msg = f"Invalid verb/code for {msg.src} to Tx: {msg.verb}/{msg.code}"
-        if STRICT_MODE:
-            raise exc.PacketInvalid(err_msg)
-        (_LOGGER.warning if DEV_MODE else _LOGGER.info)(f"{msg!r} < {err_msg}")
-=======
         raise exc.PacketInvalid(f"{msg!r} < Unexpected verb/code for src to Tx")
->>>>>>> 0561e42f
 
 
 def _check_dst_slug(msg: Message, *, slug: str = None) -> None:
@@ -225,41 +187,15 @@
         return  # HACK: an exception-to-the-rule that need sorting
 
     if msg.code not in CODES_BY_DEV_SLUG[slug]:
-<<<<<<< HEAD
-        if False and slug != DevType.HGI:  # NOTE: not yet needed because of 1st if
-            err_msg = f"Invalid code for {msg.dst} to Rx: {msg.code}"
-            if STRICT_MODE:
-                raise exc.PacketInvalid(err_msg)
-            (_LOGGER.warning if DEV_MODE else _LOGGER.info)(f"{msg!r} < {err_msg}")
-            return
-        if msg.src._SLUG == DevType.HGI or msg.verb == RP:
-            # HGI can do what it like
-            return
-        (_LOGGER.warning if DEV_MODE else _LOGGER.info)(
-            f"{msg!r} < Invalid code for {msg.dst} to Rx/Tx: {msg.code}"
-        )
-        return
-=======
         raise exc.PacketInvalid(f"{msg!r} < Unexpected code for dst to Rx")
->>>>>>> 0561e42f
 
     if f"{msg.verb}/{msg.code}" in (f"{W_}/{Code._0001}",):
         return  # HACK: an exception-to-the-rule that need sorting
     if f"{slug}/{msg.verb}/{msg.code}" in (f"{DevType.BDR}/{RQ}/{Code._3EF0}",):
         return  # HACK: an exception-to-the-rule that need sorting
 
-<<<<<<< HEAD
-    verb = {RQ: RP, RP: RQ, W_: I_}[msg.verb]
-    # (code := CODES_BY_DEV_SLUG[klass][msg.code]) and verb not in code:
-    if verb not in CODES_BY_DEV_SLUG[slug][msg.code]:
-        err_msg = f"Invalid verb/code for {msg.dst} to Rx: {msg.verb}/{msg.code}"
-        if STRICT_MODE:
-            raise exc.PacketInvalid(err_msg)
-        (_LOGGER.warning if DEV_MODE else _LOGGER.info)(f"{msg!r} < {err_msg}")
-=======
     if {RQ: RP, RP: RQ, W_: I_}[msg.verb] not in CODES_BY_DEV_SLUG[slug][msg.code]:
         raise exc.PacketInvalid(f"{msg!r} < Unexpected verb/code for dst to Rx")
->>>>>>> 0561e42f
 
 
 def process_msg(gwy: Gateway, msg: Message) -> None:
@@ -295,16 +231,12 @@
             return
 
         _check_src_slug(msg)  # ? raise exc.PacketInvalid
-<<<<<<< HEAD
-        if msg.dst is not msg.src and msg.verb != I_ and msg.src._SLUG != DevType.HGI:
-=======
         if (
             msg.src._SLUG != DevType.HGI  # avoid: msg.src.id != gwy.hgi.id
             and msg.verb != I_
             and msg.dst is not msg.src
         ):
             # HGI80 can do what it likes
->>>>>>> 0561e42f
             # receiving an I isn't currently in the schema & so cant yet be tested
             _check_dst_slug(msg)  # ? raise exc.PacketInvalid
 
