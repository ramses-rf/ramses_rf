#!/usr/bin/env python3
"""RAMSES RF - Message database and index."""

from __future__ import annotations

import asyncio
import logging
import sqlite3
from collections import OrderedDict
from datetime import datetime as dt, timedelta as td
from typing import Any, NewType, TypedDict

from ramses_tx import Message  # NON_DEV_ADDR,

DtmStrT = NewType("DtmStrT", str)
MsgDdT = OrderedDict[DtmStrT, Message]


class Params(TypedDict):
    dtm: dt | str | None
    verb: str | None
    src: str | None
    dst: str | None
    code: str | None
    ctx: str | None
    hdr: str | None
    plk: str | None


_LOGGER = logging.getLogger(__name__)


def _setup_db_adapters() -> None:
    """Set up the database adapters and converters."""

    def adapt_datetime_iso(val: dt) -> str:
        """Adapt datetime.datetime to timezone-naive ISO 8601 datetime to match _msgs_ dtm keys."""
        return val.isoformat(timespec="microseconds")

    sqlite3.register_adapter(dt, adapt_datetime_iso)

    def convert_datetime(val: bytes) -> dt:
        """Convert ISO 8601 datetime to datetime.datetime object to import dtm in msg_db."""
        return dt.fromisoformat(val.decode())

    sqlite3.register_converter("DTM", convert_datetime)


def payload_keys(parsed_payload: list[dict] | dict) -> str:  # type: ignore[type-arg]
    """
    Copy payload keys for fast query check.

    :param parsed_payload: pre-parsed message payload dict
    :return: string of payload keys, separated by the | char
    """
    _keys: str = "|"

    def append_keys(ppl: dict) -> str:  # type: ignore[type-arg]
        _ks: str = ""
        for k, v in ppl.items():
            if (
                k not in _ks and k not in _keys and v is not None
            ):  # ignore keys with None value
                _ks += k + "|"
        return _ks

    if isinstance(parsed_payload, list):
        for d in parsed_payload:
            _keys += append_keys(d)
    elif isinstance(parsed_payload, dict):
        _keys += append_keys(parsed_payload)
    return _keys


class MessageIndex:
    """A simple in-memory SQLite3 database for indexing RF messages.
    Index holds the latest message to & from all devices by header
    (example of a hdr: 000C|RP|01:223036|0208)."""

    def __init__(self, maintain: bool = True) -> None:
        """Instantiate a message database/index."""

        self.maintain = maintain
        self._msgs: MsgDdT = OrderedDict()  # stores all messages for retrieval. Filled & cleaned up in housekeeping_loop.

        # Connect to a SQLite DB in memory
        self._cx = sqlite3.connect(
            ":memory:", detect_types=sqlite3.PARSE_DECLTYPES | sqlite3.PARSE_COLNAMES
        )
        # detect_types should retain dt type on store/retrieve
        self._cu = self._cx.cursor()  # Create a cursor

        _setup_db_adapters()  # DTM adapter/converter
        self._setup_db_schema()

        if self.maintain:
            self._lock = asyncio.Lock()
            self._last_housekeeping: dt = None  # type: ignore[assignment]
            self._housekeeping_task: asyncio.Task[None] = None  # type: ignore[assignment]

        self.start()

    def __repr__(self) -> str:
        return f"MessageIndex({len(self._msgs)} messages)"  # or msg_db.count()

    def start(self) -> None:
        """Start the housekeeper loop."""

        if self.maintain:
            if self._housekeeping_task and not self._housekeeping_task.done():
                return

            self._housekeeping_task = asyncio.create_task(
                self._housekeeping_loop(), name=f"{self.__class__.__name__}.housekeeper"
            )

    def stop(self) -> None:
        """Stop the housekeeper loop."""

        if self._housekeeping_task and not self._housekeeping_task.done():
            self._housekeeping_task.cancel()  # stop the housekeeper

        self._cx.commit()  # just in case
        # self._cx.close()  # may still need to do queries after engine has stopped?

    @property
    def msgs(self) -> MsgDdT:
        """Return the messages in the index in a threadsafe way."""
        return self._msgs

    def _setup_db_schema(self) -> None:
        """Set up the message database schema.

        messages TABLE Fields:

        - dtm  message timestamp
        - verb " I", "RQ" etc.
        - src  message origin address
        - dst  message destination address
        - code packet code aka command class e.g. _0005, _31DA
        - ctx  message context, created from payload as index + extra markers (Heat)
        - hdr  packet header e.g. 000C|RP|01:223036|0208 (see: src/ramses_tx/frame.py)
        - plk the keys stored in the parsed payload, separated by the | char
        """

        self._cu.execute(
            """
            CREATE TABLE messages (
                dtm    DTM      NOT NULL PRIMARY KEY,
                verb   TEXT(2)  NOT NULL,
                src    TEXT(9)  NOT NULL,
                dst    TEXT(9)  NOT NULL,
                code   TEXT(4)  NOT NULL,
                ctx    TEXT,
                hdr    TEXT     NOT NULL UNIQUE,
                plk    TEXT     NOT NULL
            )
            """
        )

        self._cu.execute("CREATE INDEX idx_verb ON messages (verb)")
        self._cu.execute("CREATE INDEX idx_src ON messages (src)")
        self._cu.execute("CREATE INDEX idx_dst ON messages (dst)")
        self._cu.execute("CREATE INDEX idx_code ON messages (code)")
        self._cu.execute("CREATE INDEX idx_ctx ON messages (ctx)")
        self._cu.execute("CREATE INDEX idx_hdr ON messages (hdr)")

        self._cx.commit()

    async def _housekeeping_loop(self) -> None:
        """Periodically remove stale messages from the index,
        unless self.maintain is False."""

        async def housekeeping(dt_now: dt, _cutoff: td = td(days=1)) -> None:
            """
            Deletes all messages older than a given delta from the dict using the MessageIndex.
            :param dt_now: current timestamp
            :param _cutoff: the oldest timestamp to retain, default is 24 hours ago
            """
            dtm = dt_now - _cutoff  # .isoformat(timespec="microseconds") < needed?

            self._cu.execute("SELECT dtm FROM messages WHERE dtm => ?", (dtm,))
            rows = self._cu.fetchall()  # fetch dtm of current messages to retain

            try:  # make this operation atomic, i.e. update self._msgs only on success
                await self._lock.acquire()
                self._cu.execute("DELETE FROM messages WHERE dtm < ?", (dtm,))
                msgs = OrderedDict({row[0]: self._msgs[row[0]] for row in rows})
                self._cx.commit()

            except sqlite3.Error:  # need to tighten?
                self._cx.rollback()
            else:
                self._msgs = msgs
            finally:
                self._lock.release()

        while True:
            self._last_housekeeping = dt.now()
            await asyncio.sleep(3600)
            _LOGGER.info("Starting next MessageIndex housekeeping")
            await housekeeping(self._last_housekeeping)

    def add(self, msg: Message) -> Message | None:
        """
        Add a single message to the MessageIndex.
        Logs a warning if there is a duplicate dtm.
        :returns: any message that was removed because it had the same header
        """
        # TODO: eventually, may be better to use SqlAlchemy

        dup: tuple[Message, ...] = tuple()  # avoid UnboundLocalError
        old: Message | None = None  # avoid UnboundLocalError

        try:  # TODO: remove this, or apply only when source is a real packet log?
            # await self._lock.acquire()
            dup = self._delete_from(  # HACK: because of contrived pkt logs
                dtm=msg.dtm  # stored as such with DTM formatter
            )
            old = self._insert_into(msg)  # will delete old msg by hdr (not dtm!)

        except (
            sqlite3.Error
        ):  # UNIQUE constraint failed: ? messages.dtm or .hdr (so: HACK)
            self._cx.rollback()

        else:
            # _msgs dict requires a timestamp reformat
            dtm: DtmStrT = msg.dtm.isoformat(timespec="microseconds")  # type: ignore[assignment]
            self._msgs[dtm] = msg

        finally:
            pass  # self._lock.release()

        if dup:
            _LOGGER.warning(
                "Overwrote dtm (%s) for %s: %s (contrived log?)",
                msg.dtm,
                msg._pkt._hdr,
                dup[0]._pkt,
            )
        if old is not None:
            _LOGGER.info("Old msg replaced: %s", old)

        return old

    def add_record(self, src: str, code: str = "", verb: str = "") -> None:
        """
        Add a single record to the MessageIndex with timestamp now() and no Message contents.
        """
        # Used by OtbGateway init, via entity_base.py
        dtm: DtmStrT = DtmStrT(dt.strftime(dt.now(), "%Y-%m-%dT%H:%M:%S"))
        hdr = f"{code}|{verb}|{src}|00"  # dummy record has no contents

        dup = self._delete_from(hdr=hdr)

        sql = """
            INSERT INTO messages (dtm, verb, src, dst, code, ctx, hdr, plk)
            VALUES (?, ?, ?, ?, ?, ?, ?, ?)
        """
        try:
            self._cu.execute(
                sql,
                (
                    dtm,
                    verb,
                    src,
                    src,
                    code,
                    None,
                    hdr,
                    "|",
                ),
            )
        except sqlite3.Error:
            self._cx.rollback()

        if dup:  # expected when more than one heat system in schema
            _LOGGER.debug("Replaced record with same hdr: %s", hdr)

    def _insert_into(self, msg: Message) -> Message | None:
        """
        Insert a message into the index.
        :returns: any message replaced (by same hdr)
        """
        assert msg._pkt._hdr is not None, "Skipping: Packet has no hdr: {msg._pkt}"

        if msg._pkt._ctx is True:
            msg_pkt_ctx = "True"
        elif msg._pkt._ctx is False:
            msg_pkt_ctx = "False"
        else:
            msg_pkt_ctx = msg._pkt._ctx  # can be None

        _old_msgs = self._delete_from(hdr=msg._pkt._hdr)
<<<<<<< HEAD
        # turn this off for now:
        # if msg._addrs[1] == NON_DEV_ADDR and msg._addrs[2] != NON_DEV_ADDR:
        #     msg.dst.id = msg._addrs[2].id  # use 3rd address, mostly CTR
=======
>>>>>>> 8c88b64c

        sql = """
            INSERT INTO messages (dtm, verb, src, dst, code, ctx, hdr, plk)
            VALUES (?, ?, ?, ?, ?, ?, ?, ?)
        """

        self._cu.execute(
            sql,
            (
                msg.dtm,
                str(msg.verb),
                msg.src.id,
                msg.dst.id,
                str(msg.code),
                msg_pkt_ctx,
                msg._pkt._hdr,
                payload_keys(msg.payload),
            ),
        )
        _LOGGER.info(f"Added {msg} to gwy.msg_db")

        return _old_msgs[0] if _old_msgs else None

    def rem(
        self, msg: Message | None = None, **kwargs: str | dt
    ) -> tuple[Message, ...] | None:
        """Remove a set of message(s) from the index.

        :returns: any messages that were removed.
        """
        # _LOGGER.debug(f"SQL REM msg={msg} bool{bool(msg)} kwargs={kwargs} bool(kwargs)")
        # SQL REM
        # msg=||  02:044328 | | I | heat_demand | FC || {'domain_id': 'FC', 'heat_demand': 0.74}
        # boolTrue
        # kwargs={}
        # bool(kwargs)

        if not bool(msg) ^ bool(kwargs):
            raise ValueError("Either a Message or kwargs should be provided, not both")
        if msg:
            kwargs["dtm"] = msg.dtm  # .isoformat(timespec="microseconds")

        msgs = None
        try:  # make this operation atomic, i.e. update self._msgs only on success
            # await self._lock.acquire()
            msgs = self._delete_from(**kwargs)

        except sqlite3.Error:  # need to tighten?
            self._cx.rollback()

        else:
            for msg in msgs:
                dtm: DtmStrT = msg.dtm.isoformat(timespec="microseconds")  # type: ignore[assignment]
                self._msgs.pop(dtm)

        finally:
            pass  # self._lock.release()

        return msgs

    def _delete_from(self, **kwargs: bool | dt | str) -> tuple[Message, ...]:
        """Remove message(s) from the index.
        :returns: any messages that were removed"""

        msgs = self._select_from(**kwargs)

        sql = "DELETE FROM messages WHERE "
        sql += " AND ".join(f"{k} = ?" for k in kwargs)

        self._cu.execute(sql, tuple(kwargs.values()))

        return msgs

    def get(
        self, msg: Message | None = None, **kwargs: bool | dt | str
    ) -> tuple[Message, ...]:
        """Get a set of message(s) from the index."""

        if not (bool(msg) ^ bool(kwargs)):
            raise ValueError("Either a Message or kwargs should be provided, not both")

        if msg:
            kwargs["dtm"] = msg.dtm  # .isoformat(timespec="microseconds")

        return self._select_from(**kwargs)

    def qry_dtms(self, **kwargs: bool | dt | str) -> list[Any]:
        # tweak kwargs as stored in SQLite, inverse from _insert_into():
        kw = {key: value for key, value in kwargs.items() if key != "ctx"}
        if "ctx" in kwargs:
            if isinstance(kwargs["ctx"], str):
                kw["ctx"] = kwargs["ctx"]
            elif kwargs["ctx"]:
                kw["ctx"] = "True"
            else:
                kw["ctx"] = "False"

        sql = "SELECT dtm FROM messages WHERE "
        sql += " AND ".join(f"{k} = ?" for k in kw)

        self._cu.execute(sql, tuple(kw.values()))
        return self._cu.fetchall()

    def contains(self, **kwargs: bool | dt | str) -> bool:
        """
        Check if the MessageIndex contains at least 1 record that matches the provided fields.
        :param kwargs: (exact) SQLite table field_name: required_value pairs
        :return: True if at least one message fitting the given conditions is present, False when qry returned empty
        """
        # adapted from _select_from()

        return len(self.qry_dtms(**kwargs)) > 0

    def _select_from(self, **kwargs: bool | dt | str) -> tuple[Message, ...]:
        """Select message(s) using the MessageIndex.
        :param kwargs: (exact) SQLite table field_name: required_value pairs
        :returns: a tuple of qualifying messages"""

        return tuple(
            self._msgs[row[0].isoformat(timespec="microseconds")]
            for row in self.qry_dtms(**kwargs)
        )

    def qry(self, sql: str, parameters: tuple[str, ...]) -> tuple[Message, ...]:
        """Get a tuple of messages from the index, given sql and parameters."""

        if "SELECT" not in sql:
            raise ValueError(f"{self}: Only SELECT queries are allowed")

        self._cu.execute(sql, parameters)

        lst: list[Message] = []
        # stamp = list(self._msgs)[0] if len(self._msgs) > 0 else "N/A"  # for debug
        for row in self._cu.fetchall():
            ts: DtmStrT = row[0].isoformat(
                timespec="microseconds"
            )  # must reformat from DTM
            # _LOGGER.debug(
            #     f"QRY Msg key raw: {row[0]} Reformatted: {ts} _msgs stamp format: {stamp}"
            # )
            # QRY Msg key raw: 2022-09-08 13:43:31.536862 Reformatted: 2022-09-08T13:43:31.536862
            # _msgs stamp format: 2022-09-08T13:40:52.447364
            if ts in self._msgs:
                lst.append(self._msgs[ts])
            else:  # happens in tests with artificial msg from heat
                _LOGGER.warning("MessageIndex ts %s not in device messages", ts)
        return tuple(lst)

    def qry_field(
        self, sql: str, parameters: tuple[str, ...]
    ) -> list[tuple[dt | str, str]]:
        """
        Get a list of message field values from the index, given sql and parameters.
        """

        if "SELECT" not in sql:
            raise ValueError(f"{self}: Only SELECT queries are allowed")

        self._cu.execute(sql, parameters)

        return self._cu.fetchall()

    def all(self, include_expired: bool = False) -> tuple[Message, ...]:
        """Get all messages from the index."""

        self._cu.execute("SELECT * FROM messages")

        lst: list[Message] = []
        # stamp = list(self._msgs)[0] if len(self._msgs) > 0 else "N/A"
        for row in self._cu.fetchall():
            ts: DtmStrT = row[0].isoformat(timespec="microseconds")
            # _LOGGER.debug(
            #     f"ALL Msg key raw: {row[0]} Reformatted: {ts} _msgs stamp format: {stamp}"
            # )
            # ALL Msg key raw: 2022-05-02 10:02:02.744905
            # Reformatted: 2022-05-02T10:02:02.744905
            # _msgs stamp format: 2022-05-02T10:02:02.744905
            if ts in self._msgs:
                # if include_expired or not self._msgs[ts].HAS_EXPIRED:  # not working
                lst.append(self._msgs[ts])
            else:  # happens in tests with dummy msg from heat init
                _LOGGER.warning("MessageIndex ts %s not in device messages", ts)
        return tuple(lst)

    def clr(self) -> None:
        """Clear the message index (remove indexes of all messages)."""

        self._cu.execute("DELETE FROM messages")
        self._cx.commit()

        self._msgs.clear()

    # def _msgs(self, device_id: DeviceIdT) -> tuple[Message, ...]:
    #     msgs = [msg for msg in self._msgs.values() if msg.src.id == device_id]
    #     return msgs<|MERGE_RESOLUTION|>--- conflicted
+++ resolved
@@ -10,7 +10,7 @@
 from datetime import datetime as dt, timedelta as td
 from typing import Any, NewType, TypedDict
 
-from ramses_tx import Message  # NON_DEV_ADDR,
+from ramses_tx import Message
 
 DtmStrT = NewType("DtmStrT", str)
 MsgDdT = OrderedDict[DtmStrT, Message]
@@ -293,12 +293,6 @@
             msg_pkt_ctx = msg._pkt._ctx  # can be None
 
         _old_msgs = self._delete_from(hdr=msg._pkt._hdr)
-<<<<<<< HEAD
-        # turn this off for now:
-        # if msg._addrs[1] == NON_DEV_ADDR and msg._addrs[2] != NON_DEV_ADDR:
-        #     msg.dst.id = msg._addrs[2].id  # use 3rd address, mostly CTR
-=======
->>>>>>> 8c88b64c
 
         sql = """
             INSERT INTO messages (dtm, verb, src, dst, code, ctx, hdr, plk)
