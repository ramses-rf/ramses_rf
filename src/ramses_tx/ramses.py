--- conflicted
+++ resolved
@@ -1356,9 +1356,6 @@
     },
 }
 
-<<<<<<< HEAD
-# ventilation speed description from API (localized only in application)
-=======
 # ventilation speed description
 _31D9_FAN_INFO_VASCO: dict[int, str] = {
     0x00: "off",
@@ -1372,8 +1369,7 @@
     0x1E: "0 (very low)",
 }
 
-# ventilation speed
->>>>>>> 51188289
+# ventilation speed description from API (localized only in application)
 _31DA_FAN_INFO: dict[int, str] = {
     0x00: "off",
     0x01: "speed 1, low",  # aka low
