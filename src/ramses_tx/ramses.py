--- conflicted
+++ resolved
@@ -1060,13 +1060,9 @@
         Code._1470: {RP: {}},
         Code._1F09: {I_: {}, RP: {}},
         Code._1FC9: {W_: {}},
-<<<<<<< HEAD
         Code._2210: {I_: {}, RP: {}},
-        Code._22F1: {},
-=======
         Code._22F1: {RP: {}},
         Code._22F2: {I_: {}, RP: {}},
->>>>>>> 03ec1378
         Code._22F3: {},
         Code._22F4: {I_: {}},
         Code._22F7: {I_: {}, RP: {}},
