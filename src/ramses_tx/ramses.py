#!/usr/bin/env python3
"""RAMSES RF - a RAMSES-II protocol decoder & analyser."""

# TODO: code a lifespan for most packets

from __future__ import annotations

from datetime import timedelta as td
from typing import Any, Final

from .const import SZ_NAME, DevType

from .const import (  # noqa: F401, isort: skip, pylint: disable=unused-import
    I_,
    RP,
    RQ,
    W_,
    Code,
    VerbT,
)


SZ_LIFESPAN: Final = "lifespan"  # WIP


#
########################################################################################
# CODES_SCHEMA - HEAT (CH/DHW, Honeywell/Resideo) vs HVAC (ventilation, Itho/Orcon/etc.)

# The master list - all known codes are here, even if there's no corresponding parser
# Anything with a zone-idx should start: ^0[0-9A-F], ^(0[0-9A-F], or ^((0[0-9A-F]

#
CODES_SCHEMA: dict[Code, dict[str, Any]] = {  # rf_unknown
    Code._0001: {
        SZ_NAME: "rf_unknown",
        I_: r"^00FFFF02(00|FF)$",  # loopback
        RQ: r"^00([28A]0)00(0[0-9A-F])(FF|04)$",  # HVAC
        RP: r"^00([28A]0)00(0[0-9A-F])",  # HVAC
        W_: r"^(0[0-9A-F]|FC|FF)000005(01|05)$",
    },  # TODO: there appears to be a dodgy? RQ/RP for UFC
    Code._0002: {  # WIP: outdoor_sensor - CODE_IDX_COMPLEX?
        # is it CODE_IDX_COMPLEX:
        #  - 02...... for outside temp?
        #  - 03...... for other stuff?
        SZ_NAME: "outdoor_sensor",
        I_: r"^0[0-4][0-9A-F]{4}(00|01|02|05)$",  # Domoticz sends ^02!!
        RQ: r"^00$",  # NOTE: sent by an RFG100
    },
    Code._0004: {  # zone_name
        SZ_NAME: "zone_name",
        I_: r"^0[0-9A-F]00([0-9A-F]){40}$",  # RP is same, null_rp: xxxx,7F*20
        RQ: r"^0[0-9A-F]00$",
        W_: r"^0[0-9A-F]00([0-9A-F]){40}$",  # contrived
        SZ_LIFESPAN: td(days=1),
    },
    Code._0005: {  # system_zones
        SZ_NAME: "system_zones",
        # .I --- 34:092243 --:------ 34:092243 0005 012 000A0000-000F0000-00100000
        I_: r"^(00[01][0-9A-F]{5}){1,3}$",
        RQ: r"^00[01][0-9A-F]$",  # f"00{zone_type}", evohome won't respond to 00
        RP: r"^00[01][0-9A-F]{3,5}$",
        SZ_LIFESPAN: False,
    },
    Code._0006: {  # schedule_version  # TODO: what for DHW schedule?
        SZ_NAME: "schedule_version",
        RQ: r"^00$",
        RP: r"^0005[0-9A-F]{4}$",
    },
    Code._0008: {  # relay_demand, TODO: check RP
        SZ_NAME: "relay_demand",
        # 000 I --- 31:012319 08:006244 --:------ 0008 013 0006958C33CA6ECD2067AA53DD
        I_: r"^((0[0-9A-F]|F[9AC])[0-9A-F]{2}|00[0-9A-F]{24})$",
        RQ: r"^00$",
        RP: r"^00[0-9A-F]{2}$",  # seems only 13: RP (TODO: what about 10:, 08/31:)
    },
    Code._0009: {  # relay_failsafe (only is_controller, OTB send an 0009?)
        SZ_NAME: "relay_failsafe",
        # .I --- 01:145038 --:------ 01:145038 0009 006 FC01FFF901FF
        # .I --- 01:145038 --:------ 01:145038 0009 003 0700FF
        # .I --- 10:040239 01:223036 --:------ 0009 003 000000
        # .I --- --:------ --:------ 12:227486 0009 003 0000FF
        I_: r"^((0[0-9A-F]|F[9AC])0[0-1](00|FF))+$",
    },
    Code._000A: {  # zone_params
        SZ_NAME: "zone_params",
        I_: r"^(0[0-9A-F][0-9A-F]{10}){1,8}$",
        W_: r"^0[0-9A-F][0-9A-F]{10}$",
        RQ: r"^0[0-9A-F]((00)?|([0-9A-F]{10})+)$",  # is: r"^0[0-9A-F]([0-9A-F]{10})+$"
        RP: r"^0[0-9A-F][0-9A-F]{10}$",  # null_rp: xx/007FFF7FFF
        # 17:54:13.126 063 RQ --- 34:064023 01:145038 --:------ 000A 001 03
        # 17:54:13.141 045 RP --- 01:145038 34:064023 --:------ 000A 006 031002260B86
        # 19:20:49.460 062 RQ --- 12:010740 01:145038 --:------ 000A 006 080001F40DAC
        # 19:20:49.476 045 RP --- 01:145038 12:010740 --:------ 000A 006 081001F40DAC
        SZ_LIFESPAN: td(days=1),
    },
    Code._000C: {  # zone_devices
        SZ_NAME: "zone_devices",
        # RP --- 01:145038 18:013393 --:------ 000C 018 06-08-00-1099C3 06-08-00-1099C5 06-08-00-1099BF
        # RP --- 01:145038 18:013393 --:------ 000C 016 05-08-00-109901    08-00-109902    08-00-109903
        I_: r"^0[0-9A-F][01][0-9A-F]|7F[0-9A-F]{6}([0-9A-F]{10}|[0-9A-F]{12}){1,7}$",
        RQ: r"^0[0-9A-F][01][0-9A-F]$",  # TODO: f"{zone_idx}{device_type}"
        SZ_LIFESPAN: False,
    },
    Code._000E: {  # unknown_000e
        SZ_NAME: "message_000e",
        I_: r"^0000(14|28)$",
    },
    Code._0016: {  # rf_check
        SZ_NAME: "rf_check",
        RQ: r"^0[0-9A-F]([0-9A-F]{2})?$",  # TODO: officially: r"^0[0-9A-F]{3}$"
        RP: r"^0[0-9A-F]{3}$",
    },
    Code._0100: {  # language
        SZ_NAME: "language",
        RQ: r"^00([0-9A-F]{4}F{4})?$",  # NOTE: RQ/04/0100 has a payload
        RP: r"^00[0-9A-F]{4}F{4}$",
        SZ_LIFESPAN: td(days=1),  # TODO: make longer?
    },
    Code._0150: {  # unknown_0150
        SZ_NAME: "message_0150",
        RQ: r"^00$",
        RP: r"^000000$",
    },
    Code._01D0: {  # unknown_01d0, TODO: definitely a real code, zone_idx is a guess
        SZ_NAME: "message_01d0",
        I_: r"^0[0-9A-F][0-9A-F]{2}$",
        W_: r"^0[0-9A-F][0-9A-F]{2}$",
        # .W --- 04:000722 01:158182 --:------ 01D0 002 0003  # is a guess, the
        # .I --- 01:158182 04:000722 --:------ 01D0 002 0003  # TRV was in zone 00
    },
    Code._01E9: {  # unknown_01e9, TODO: definitely a real code, zone_idx is a guess
        SZ_NAME: "message_01e9",
        I_: r"^0[0-9A-F][0-9A-F]{2}$",
        W_: r"^0[0-9A-F][0-9A-F]{2}$",
        # .W --- 04:000722 01:158182 --:------ 01E9 002 0003  # is a guess, the
        # .I --- 01:158182 04:000722 --:------ 01E9 002 0000  # TRV was in zone 00
    },
    Code._01FF: {  # unknown_01ff, TODO: definitely a real code, Itho Spider
        SZ_NAME: "message_01ff",
        I_: r"^(00|01)[0-9A-F]{50}$",
        RQ: r"^(00|01)[0-9A-F]{50}$",
        W_: r"^00[0-9A-F]{50}$",
    },
    Code._0404: {  # zone_schedule
        SZ_NAME: "zone_schedule",
        I_: r"^0[0-9A-F](20|23)[0-9A-F]{2}08[0-9A-F]{6}$",
        RQ: r"^0[0-9A-F](20|23)000800[0-9A-F]{4}$",
        RP: r"^0[0-9A-F](20|23)0008[0-9A-F]{6}[0-9A-F]{2,82}$",
        W_: r"^0[0-9A-F](20|23)[0-9A-F]{2}08[0-9A-F]{6}[0-9A-F]{2,82}$",  # as per RP
        SZ_LIFESPAN: None,
    },
    Code._0418: {  # system_fault
        SZ_NAME: "system_fault",
        I_: r"^00(00|40|C0)[0-3][0-9A-F]B0[0-9A-F]{6}0000[0-9A-F]{12}FFFF700[012][0-9A-F]{6}$",
        RQ: r"^0000[0-3][0-9A-F]$",  # f"0000{log_idx}", no payload
    },
    Code._042F: {  # unknown_042f, # non-evohome are len==9, seen only once?
        # .I --- 32:168090 --:------ 32:168090 042F 009 000000100F00105050
        # RP --- 10:048122 18:006402 --:------ 042F 009 000200001400163010
        SZ_NAME: "message_042f",
        I_: r"^00([0-9A-F]{2}){7,8}$",
        RQ: r"^00$",
        RP: r"^00([0-9A-F]{2}){7,8}$",
    },
    Code._0B04: {  # unknown_0b04
        # .I --- --:------ --:------ 12:207082 0B04 002 00C8
        SZ_NAME: "message_0b04",
        I_: r"^00(00|C8)$",
    },
    Code._1030: {  # mixvalve_params
        SZ_NAME: "mixvalve_params",
        # .I --- --:------ --:------ 12:138834 1030 016 01C80137C9010FCA0196CB010FCC0101
        I_: r"^0[0-9A-F](C[89A-C]01[0-9A-F]{2}){5}$",
        RP: r"^00((20|21)01[0-9A-F]{2}){2}$",  # rarely seen, HVAC
        W_: r"^0[0-9A-F](C[89A-C]01[0-9A-F]{2}){5}$",  # contrived
    },
    Code._1060: {  # device_battery
        SZ_NAME: "device_battery",
        I_: r"^0[0-9A-F](FF|[0-9A-F]{2})0[01]$",  # HCW: r"^(FF|0[0-9A-F]...
        SZ_LIFESPAN: td(days=1),
    },
    Code._1081: {  # max_ch_setpoint
        SZ_NAME: "max_ch_setpoint",
        RQ: r"^00$",
        RP: r"^00[0-9A-F]{4}$",
    },
    Code._1090: {  # unknown_1090
        # 095 RP --- 23:100224 22:219457 --:------ 1090 005 00-7FFF-01F4
        SZ_NAME: "message_1090",
        RQ: r"^00$",
        RP: r"^00",
    },
    Code._1098: {  # unknown_1098
        SZ_NAME: "message_1098",
        RQ: r"^00$",
        RP: r"^00",
    },
    Code._10A0: {  # dhw_params
        SZ_NAME: "dhw_params",
        # RQ --- 07:045960 01:145038 --:------ 10A0 006 0013740003E4
        # RP --- 10:048122 18:006402 --:------ 10A0 003 001B58
        # NOTE: RFG100 uses a domain id! (00|01)
        # 19:14:24.662 051 RQ --- 30:185469 01:037519 --:------ 10A0 001 00
        # 19:14:31.463 053 RQ --- 30:185469 01:037519 --:------ 10A0 001 01
        I_: r"^(00|01)[0-9A-F]{4}([0-9A-F]{6})?$",  # NOTE: RQ/07/10A0 has a payload
        RQ: r"^(00|01)([0-9A-F]{10})?$",  # NOTE: RQ/07/10A0 has a payload
        W_: r"^(00|01)[0-9A-F]{4}([0-9A-F]{6})?$",  # TODO: needs checking
        SZ_LIFESPAN: td(hours=4),
    },
    Code._10B0: {  # unknown_10b0
        SZ_NAME: "message_10b0",
        RQ: r"^00$",
        RP: r"^00[0-9A-F]{8}$",
    },
    Code._10D0: {  # filter_change - polling interval should be 1/day
        SZ_NAME: "filter_change",
        I_: r"^00[0-9A-F]{6}(0000|FFFF)?$",
        RQ: r"^00(00)?$",
        W_: r"^00FF$",
    },
    Code._10E0: {  # device_info
        SZ_NAME: "device_info",
        I_: r"^(00|FF)([0-9A-F]{30,})?$",  # r"^[0-9A-F]{32,}$" might be OK
        RQ: r"^00$",  # NOTE: 63 seen (no RP), some devices will accept [0-9A-F]{2}
        # RP: r"^[0-9A-F]{2}([0-9A-F]){30,}$",  # NOTE: indx same as RQ
        SZ_LIFESPAN: False,
    },
    Code._10E1: {  # device_id
        SZ_NAME: "device_id",
        RP: r"^00[0-9A-F]{6}$",
        RQ: r"^00$",
        SZ_LIFESPAN: False,
    },
    Code._10E2: {  # unknown_10e2, HVAC?
        SZ_NAME: "unknown_10e2",
        I_: r"^00[0-9A-F]{4}$",
    },
    Code._1100: {  # tpi_params
        SZ_NAME: "tpi_params",
        #  I --- 01:172368 --:------ 01:172368 1100 008 FC180400007FFF00
        #  I --- 01:172368 13:040439 --:------ 1100 008 FC042814007FFF00
        # RQ --- 01:145038 13:163733 --:------ 1100 008 00180400007FFF01  # boiler relay
        # RP --- 13:163733 01:145038 --:------ 1100 008 00180400FF7FFF01
        # RQ --- 01:145038 13:035462 --:------ 1100 008 FC240428007FFF01  # not bolier relay
        # RP --- 13:035462 01:145038 --:------ 1100 008 00240428007FFF01
        I_: r"^(00|FC)[0-9A-F]{6}(00|FF)([0-9A-F]{4}0[01])?$",
        W_: r"^(00|FC)[0-9A-F]{6}(00|FF)([0-9A-F]{4}0[01])?$",  # TODO: is there no I?
        RQ: r"^(00|FC)([0-9A-F]{6}(00|FF)([0-9A-F]{4}0[01])?)?$",  # RQ/13:/00, or RQ/01:/FC:
        SZ_LIFESPAN: td(days=1),
    },
    Code._11F0: {  # unknown_11f0, from heatpump relay
        SZ_NAME: "message_11f0",
        I_: r"^00",
    },
    Code._1260: {  # dhw_temp
        SZ_NAME: "dhw_temp",
        # RQ --- 30:185469 01:037519 --:------ 1260 001 00
        # RP --- 01:037519 30:185469 --:------ 1260 003 000837
        # RQ --- 18:200202 10:067219 --:------ 1260 002 0000
        # RP --- 10:067219 18:200202 --:------ 1260 003 007FFF
        # .I --- 07:045960 --:------ 07:045960 1260 003 0007A9
        I_: r"^(00|01)[0-9A-F]{4}$",  # NOTE: RP is same
        RQ: r"^(00|01)(00)?$",  # TODO: officially: r"^(00|01)$"
        SZ_LIFESPAN: td(hours=1),
    },
    Code._1280: {  # outdoor_humidity
        SZ_NAME: "outdoor_humidity",
        I_: r"^00[0-9A-F]{2}[0-9A-F]{8}?$",
    },
    Code._1290: {  # outdoor_temp
        SZ_NAME: "outdoor_temp",
        I_: r"^00[0-9A-F]{4}$",  # NOTE: RP is same
        RQ: r"^00$",
    },
    Code._1298: {  # co2_level
        SZ_NAME: "co2_level",
        I_: r"^00[0-9A-F]{4}$",
        RQ: r"^00$",
    },
    Code._12A0: {  # indoor_humidity
        SZ_NAME: "indoor_humidity",
        I_: r"^(0[0-9A-F]{3}([0-9A-F]{8}(00)?)?)+$",
        RP: r"^0[0-9A-F]{3}([0-9A-F]{8}(00)?)?$",
        SZ_LIFESPAN: td(hours=1),
    },
    Code._12B0: {  # window_state  (HVAC % window open)
        SZ_NAME: "window_state",
        I_: r"^0[0-9A-F](0000|C800|FFFF)$",  # NOTE: RP is same
        RQ: r"^0[0-9A-F](00)?$",
        SZ_LIFESPAN: td(hours=1),
    },
    Code._12C0: {  # displayed_temp (HVAC room temp)
        SZ_NAME: "displayed_temp",  # displayed room temp
        I_: r"^00[0-9A-F]{2}0[01](FF)?$",
    },
    Code._12C8: {  # air_quality, HVAC
        SZ_NAME: "air_quality",
        I_: r"^00[0-9A-F]{4}$",
    },
    Code._12F0: {  # dhw_flow_rate
        # 2021-11-05T06:25:20.399400 065 RP --- 10:023327 18:131597 --:------ 12F0 003 000307
        # 2021-11-05T06:25:20.669382 066 RP --- 10:023327 18:131597 --:------ 3220 005 00C01307C0
        # 2021-11-05T06:35:20.450201 065 RP --- 10:023327 18:131597 --:------ 12F0 003 000023
        # 2021-11-05T06:35:20.721228 066 RP --- 10:023327 18:131597 --:------ 3220 005 0040130059
        # 2021-12-06T06:35:54.575298 073 RP --- 10:051349 18:135447 --:------ 12F0 003 00059F
        # 2021-12-06T06:35:55.949502 071 RP --- 10:051349 18:135447 --:------ 3220 005 00C0130ECC
        SZ_NAME: "dhw_flow_rate",
        RQ: r"^00$",
        RP: r"^00[0-9A-F]{4}$",
    },
    Code._1300: {  # cv water pressure (usu. for ch)
        SZ_NAME: "ch_pressure",
        RQ: r"^00$",
        RP: r"^00[0-9A-F]{4}$",
    },
    Code._1470: {  # programme_scheme, HVAC (1470, 1F70, 22B0)
        SZ_NAME: "programme_scheme",
        RQ: r"^00$",
        I_: r"^00[0-9A-F]{14}$",
        W_: r"^00[0-9A-F]{2}0{4}800{6}$",
    },
    Code._1F09: {  # system_sync - FF (I), 00 (RP), F8 (W, after 1FC9)
        SZ_NAME: "system_sync",
        I_: r"^(00|01|DB|FF)[0-9A-F]{4}$",  # FF is evohome, DB is Hometronics
        RQ: r"^00$",
        RP: r"^00[0-9A-F]{4}$",  # xx-secs
        W_: r"^F8[0-9A-F]{4}$",
    },
    Code._1F41: {  # dhw_mode
        SZ_NAME: "dhw_mode",
        I_: r"^(00|01)(00|01|FF)0[0-5]F{6}(([0-9A-F]){12})?$",
        RQ: r"^(00|01)$",  # will accept: r"^(00|01)(00)$"
        W_: r"^(00|01)(00|01|FF)0[0-5]F{6}(([0-9A-F]){12})?$",
        SZ_LIFESPAN: td(hours=4),
    },
    Code._1F70: {  # programme_config, HVAC (1470, 1F70, 22B0)
        SZ_NAME: "programme_config",
        I_: r"^00[0-9A-F]{30}$",
        RQ: r"^00[0-9A-F]{30}$",
        W_: r"^00[0-9A-F]{30}$",
    },
    Code._1FC9: {  # rf_bind
        SZ_NAME: "rf_bind",  # idx-code-dev_id
        RQ: r"^00$",
        RP: r"^((0[0-9A-F]|F[69ABCF]|[0-9A-F]{2})([0-9A-F]{10}))+$",
        I_: r"^((0[0-9A-F]|F[69ABCF]|[0-9A-F]{2})([0-9A-F]{10}))+|00|21$",  # NOTE: payload can be 00
        W_: r"^((0[0-9A-F]|F[69ABCF]|[0-9A-F]{2})([0-9A-F]{10}))+$",
    },
    Code._1FCA: {  # unknown_1fca
        SZ_NAME: "message_1fca",
        RQ: r"^00$",
        RP: r"^((0[0-9A-F]|F[9ABCF]|90)([0-9A-F]{10}))+$",  # xx-code-dev_id
        I_: r"^((0[0-9A-F]|F[9ABCF])([0-9A-F]{10}))+$",
        W_: r"^((0[0-9A-F]|F[9ABCF])([0-9A-F]{10}))+$",
    },
    Code._1FD0: {  # unknown_1fd0
        SZ_NAME: "message_1fd0",
        RQ: r"^00$",
        RP: r"^00",
    },
    Code._1FD4: {  # opentherm_sync
        SZ_NAME: "opentherm_sync",
        I_: r"^00([0-9A-F]{4})$",
    },
    Code._2210: {  # unknown_2210, HVAC,
        SZ_NAME: "unknown_2210",
        I_: r"^00[0-9A-F]{82}$",
        RQ: r"^00$",
    },
    Code._2249: {  # setpoint_now?
        SZ_NAME: "setpoint_now",  # setpt_now_next
        I_: r"^(0[0-9A-F]{13}){1,2}$",
    },  # TODO: This could be an array
    Code._22C9: {  # setpoint_bounds (was: ufh_setpoint)
        SZ_NAME: "setpoint_bounds",
        I_: r"^(0[0-9A-F][0-9A-F]{8}0[12]){1,4}(0[12]03)?$",  # (0[12]03)? only if len(array) == 1
        W_: r"^(0[0-9A-F][0-9A-F]{8}0[12])$",  # never an array
    },
    Code._22D0: {  # unknown_22d0, HVAC system switch?
        SZ_NAME: "message_22d0",
        I_: r"^(00|03)",
        W_: r"^03",
    },
    Code._22D9: {  # boiler_setpoint
        SZ_NAME: "boiler_setpoint",
        RQ: r"^00$",
        RP: r"^00[0-9A-F]{4}$",
    },
    Code._22E0: {  # unknown_22e0, HVAC, NB: no I
        SZ_NAME: "unknown_22e0",
        RQ: r"^00$",
        RP: r"^00[0-9A-F]{6}$",
    },
    Code._22E5: {  # unknown_22e5, HVAC, NB: no I
        SZ_NAME: "unknown_22e5",
        RQ: r"^00$",
        RP: r"^00[0-9A-F]{6}$",
    },
    Code._22E9: {  # unknown_22e9, HVAC, NB: no I
        SZ_NAME: "unknown_22e9",
        RQ: r"^00$",
        RP: r"^00[0-9A-F]{6}$",
    },
    Code._22F1: {  # fan_mode, HVAC
        SZ_NAME: "fan_mode",
        RQ: r"^00$",
        RP: r"^00[0-9A-F]{4}$",
        I_: r"^(00|63)(0[0-9A-F]){1,2}$",
    },
    Code._22F2: {  # unknown_22f2, HVAC, NB: no I
        SZ_NAME: "unknown_22f2",
        RQ: r"^00$",  # (00|01)?
        RP: r"^00[0-9A-F]{4}(01[0-9A-F]{4})?$",
    },
    Code._22F3: {  # fan_boost, HVAC
        SZ_NAME: "fan_boost",
        I_: r"^(00|63)(021E)?[0-9A-F]{4}([0-9A-F]{8})?$",
    },  # minutes only?
    Code._22F4: {  # unknown_22f4, HVAC
        SZ_NAME: "unknown_22f4",
        I_: r"^00[0-9A-F]{24}$",
        RQ: r"^00$",
    },
    Code._22F7: {  # fan_bypass_mode (% open), HVAC
        SZ_NAME: "fan_bypass_mode",
        I_: r"^00([0-9A-F]{2}){1,2}$",  # RP is the same
        RQ: r"^00$",
        W_: r"^00[0-9A-F]{2}(EF)?$",
    },
    Code._22F8: {  # fan_22f8 (moisture scenario?), HVAC
        SZ_NAME: "fan_22f8",
        RQ: r"^00$",
        I_: r"^00[0-9A-F]{4}$",
    },
    Code._22B0: {  # programme_status, HVAC (1470, 1F70, 22B0)
        SZ_NAME: "programme_status",
        W_: r"^00[0-9A-F]{2}$",
        I_: r"^00[0-9A-F]{2}$",
    },
    Code._2309: {  # setpoint
        SZ_NAME: "setpoint",
        I_: r"^(0[0-9A-F]{5})+$",
        W_: r"^0[0-9A-F]{5}$",
        # RQ --- 12:010740 01:145038 --:------ 2309 003 03073A # No RPs
        RQ: r"^0[0-9A-F]([0-9A-F]{4})?$",  # NOTE: 12 uses: r"^0[0-9A-F]$"
        SZ_LIFESPAN: td(minutes=30),
    },
    Code._2349: {  # zone_mode
        SZ_NAME: "zone_mode",
        I_: r"^0[0-9A-F]{5}0[0-4][0-9A-F]{6}([0-9A-F]{12})?$",
        W_: r"^0[0-9A-F]{5}0[0-4][0-9A-F]{6}([0-9A-F]{12})?$",
        # .W --- 18:141846 01:050858 --:------ 2349 013 02-0960-04-FFFFFF-0409160607E5
        # .W --- 18:141846 01:050858 --:------ 2349 007 02-08FC-01-FFFFFF
        RQ: r"^0[0-9A-F](00|[0-9A-F]{12})?$",
        # RQ --- 22:070483 01:063844 --:------ 2349 007 06-0708-03-000027
        SZ_LIFESPAN: td(hours=4),
    },
    Code._2389: {  # unknown_2389 - CODE_IDX_COMPLEX?
        # .I 024 03:052382 --:------ 03:052382 2389 003 02001B
        SZ_NAME: "unknown_2389",
        I_: r"^0[0-4][0-9A-F]{4}$",
    },
    Code._2400: {  # unknown_2400, from OTB
        SZ_NAME: "message_2400",
        RQ: r"^00$",
        RP: r"^00",
    },
    Code._2401: {  # unknown_2401, from OTB
        SZ_NAME: "message_2401",
        RQ: r"^00$",
        RP: r"^00",
    },
    Code._2410: {  # unknown_2410, from OTB
        SZ_NAME: "message_2410",
        RQ: r"^00$",
        RP: r"^00",
    },
    Code._2411: {  # fan_params, HVAC
        SZ_NAME: "fan_params",
        I_: r"^(00|01|15|16|17|21)00[0-9A-F]{6}([0-9A-F]{8}){4}[0-9A-F]{4}$",
        RQ: r"^(00|01|15|16|17|21)00[0-9A-F]{2}((00){19})?$",
        W_: r"^(00|01|15|16|17|21)00[0-9A-F]{6}[0-9A-F]{8}(([0-9A-F]{8}){3}[0-9A-F]{4})?$",
    },
    Code._2420: {  # unknown_2420, from OTB
        SZ_NAME: "message_2420",
        RQ: r"^00$",
        RP: r"^00",
    },
    Code._2D49: {  # unknown_2d49
        SZ_NAME: "message_2d49",
        # 10:14:08.526 045  I --- 01:023389 --:------ 01:023389 2D49 003 010000
        # 10:14:12.253 047  I --- 01:023389 --:------ 01:023389 2D49 003 00C800
        # 10:14:12.272 047  I --- 01:023389 --:------ 01:023389 2D49 003 01C800
        # 10:14:12.390 049  I --- 01:023389 --:------ 01:023389 2D49 003 880000
        # 10:14:12.399 048  I --- 01:023389 --:------ 01:023389 2D49 003 FD0000
        I_: r"^(0[0-9A-F]|88|F6|FD)[0-9A-F]{2}(00||FF)$",
    },  # seen with Hometronic systems
    Code._2E04: {  # system_mode
        SZ_NAME: "system_mode",
        I_: r"^0[0-7][0-9A-F]{12}0[01]$",
        RQ: r"^FF$",
        W_: r"^0[0-7][0-9A-F]{12}0[01]$",
        SZ_LIFESPAN: td(hours=4),
    },
    Code._2E10: {  # presence_detect - HVAC
        SZ_NAME: "presence_detect",
        I_: r"^00(00|01)(00)?$",
    },
    Code._30C9: {  # temperature
        SZ_NAME: "temperature",
        I_: r"^(0[0-9A-F][0-9A-F]{4})+$",
        RQ: r"^0[0-9A-F](00)?$",  # TODO: officially: r"^0[0-9A-F]$"
        RP: r"^0[0-9A-F][0-9A-F]{4}$",  # Null: r"^0[0-9A-F]7FFF$"
        SZ_LIFESPAN: td(hours=1),
    },
    Code._3110: {  # ufc_demand - HVAC
        SZ_NAME: "ufc_demand",
        I_: r"^(00|01)00[0-9A-F]{2}(00|10|20)",  # (00|10|20|FF)???
    },
    Code._3120: {  # unknown_3120 - Error Report?
        SZ_NAME: "message_3120",
        I_: r"^00[0-9A-F]{10}FF$",  # only ever: 34:/0070B0000000FF
        RQ: r"^00$",  # 20: will RP an RQ?
        # RP: r"^00[0-9A-F]{10}FF$",  # only ever: 20:/0070B000009CFF
    },
    Code._313E: {  # unknown_313e, HVAC, NB: no I
        SZ_NAME: "unknown_313e",
        RQ: r"^00$",
        RP: r"^00[0-9A-F]{20}$",
    },
    Code._313F: {  # datetime (time report)
        SZ_NAME: "datetime",
        I_: r"^00[0-9A-F]{16}$",  # NOTE: RP is same
        RQ: r"^00$",
        W_: r"^00[0-9A-F]{16}$",
        SZ_LIFESPAN: td(seconds=3),
    },
    Code._3150: {  # heat_demand, also fans with preheat
        SZ_NAME: "heat_demand",
        I_: r"^((0[0-9A-F])[0-9A-F]{2}|FC[0-9A-F]{2})+$",
        SZ_LIFESPAN: td(minutes=20),
    },
    Code._31D9: {  # fan_state
        SZ_NAME: "fan_state",
        # I_: r"^(00|21)[0-9A-F]{32}$",
        # I_: r"^(00|01|21)[0-9A-F]{4}((00|FE)(00|20){12}(00|08))?$",
        I_: r"^(00|01|15|16|17|21)[0-9A-F]{4}(([0-9A-F]{2})(00|20){0,12}(00|01|04|08)?)?$",  # 00-0004-FE
        RQ: r"^(00|01|15|16|17|21)$",
    },
    Code._31DA: {  # hvac_state (fan_state_extended)
        SZ_NAME: "hvac_state",
        I_: r"^(00|01|15|16|17|21)[0-9A-F]{56}(00|20)?$",
        RQ: r"^(00|01|15|16|17|21)$",
        # RQ --- 32:168090 30:082155 --:------ 31DA 001 21
    },
    Code._31E0: {  # fan_demand
        # 10:15:42.712 077  I --- 29:146052 32:023459 --:------ 31E0 003 0000C8
        # 10:21:18.549 078  I --- 29:146052 32:023459 --:------ 31E0 003 000000
        # 07:56:50.522 095  I --- --:------ --:------ 07:044315 31E0 004 00006E00
        SZ_NAME: "fan_demand",
        I_: r"^00([0-9A-F]{4}){1,3}(00|FF)?$",
    },
    Code._3200: {  # boiler (or CV?) output temp
        SZ_NAME: "boiler_output",
        I_: r"^00[0-9A-F]{4}$",
        RQ: r"^00$",
    },
    Code._3210: {  # boiler (or CV?) return temp
        SZ_NAME: "boiler_return",
        RQ: r"^00$",
        RP: r"^00[0-9A-F]{4}$",
    },
    Code._3220: {  # opentherm_msg
        SZ_NAME: "opentherm_msg",
        RQ: r"^00[0-9A-F]{8}$",
        RP: r"^00[0-9A-F]{8}$",
    },
    Code._3221: {  # unknown_3221, from OTB
        SZ_NAME: "message_3221",
        RQ: r"^00$",
        RP: r"^00",
    },
    Code._3222: {  # unknown_3222, HVAC, NB: no I
        SZ_NAME: "unknown_3222",
        RQ: r"^00$",
        RP: r"^00[0-9A-F]{4,24}$",
    },
    Code._3223: {  # unknown_3223, from OTB
        SZ_NAME: "message_3223",
        RQ: r"^00$",
        RP: r"^00",
    },
    Code._3B00: {  # actuator_sync, NOTE: no RQ
        SZ_NAME: "actuator_sync",
        I_: r"^(00|FC)(00|C8)$",
    },
    Code._3EF0: {  # actuator_state
        SZ_NAME: "actuator_state",
        # .I --- 13:106039 --:------ 13:106039 3EF0 003 00-C8FF
        # .I --- 21:038634 --:------ 21:038634 3EF0 006 00-0000-0A0200  #                            # Itho spIDer
        # .I --- 10:030051 --:------ 10:030051 3EF0 009 00-0010-000000-020A64
        # .I --- 08:031043 31:077159 --:------ 3EF0 020 00-1191A72044399D2A50DE43F920478AF7185F3F  # # Jasper BLOB
        I_: r"^..((00|C8)FF|[0-9A-F]{10}|[0-9A-F]{16}|[0-9A-F]{38})$",
        RQ: r"^00(00)?$",
        RP: r"^00((00|C8)FF|[0-9A-F]{10}|[0-9A-F]{16})$",
    },
    Code._3EF1: {  # actuator_cycle
        SZ_NAME: "actuator_cycle",
        # RQ --- 31:004811 13:077615 --:------ 3EF1 001 00
        # RP --- 13:077615 31:004811 --:------ 3EF1 007 00024D001300FF
        # RQ --- 22:068154 13:031208 --:------ 3EF1 002 0000
        # RP --- 13:031208 22:068154 --:------ 3EF1 007 00024E00E000FF
        # RQ --- 31:074182 08:026984 --:------ 3EF1 012 0005D1341DA39B8C7DAFD4C1
        # RP --- 08:026984 31:074182 --:------ 3EF1 018 001396A7E087922FA77794280B66BE16A975
        RQ: r"^00((00)?|[0-9A-F]{22})$",  # NOTE: latter is Japser
        RP: r"^00([0-9A-F]{12}|[0-9A-F]{34})$",  # NOTE: latter is Japser
    },
    Code._4401: {  # unknown_4401 - HVAC
        SZ_NAME: "unknown_4401",
        I_: r"^[0-9A-F]{40}$",
        RP: r"^00$",
        RQ: r"^[0-9A-F]{40}$",
        W_: r"^[0-9A-F]{40}$",
    },
    Code._4E01: {  # xxx (HVAC) - Itho Spider
        SZ_NAME: "hvac_4e01",
        I_: r"^00([0-9A-F]{4}){3,12}00$",
    },
    Code._4E02: {  # xxx (HVAC) - Itho Spider
        SZ_NAME: "hvac_4e02",
        I_: r"^00([0-9A-F]{4}){3,12}(02|03|04|05)([0-9A-F]{4}){3,12}$",
    },
    Code._4E04: {  # xxx (HVAC) - Itho Spider
        SZ_NAME: "hvac_4e04",
        I_: r"^00(00|01|02)[0-9A-F]{2}$",
        W_: r"^00(00|01|02)[0-9A-F]{2}$",
    },
    Code._4E0D: {  # xxx (HVAC) - Itho Spider
        SZ_NAME: "hvac_4e0d",
        I_: r"^(01|02)(00|01)$",
    },
    Code._4E15: {  # xxx (HVAC) - Itho Spider
        SZ_NAME: "hvac_4e15",
        I_: r"^000[0-7]$",
    },
    Code._4E16: {  # xxx (HVAC) - Itho Spider
        SZ_NAME: "hvac_4e16",
        I_: r"^00(00){6}$",
    },
    Code._PUZZ: {
        SZ_NAME: "puzzle_packet",
        I_: r"^00(([0-9A-F]){2})+$",
    },
}
CODE_NAME_LOOKUP = {k: v["name"] for k, v in CODES_SCHEMA.items()}


for code in CODES_SCHEMA.values():  # map any (missing) RPs to I_s
    if RQ in code and RP not in code and I_ in code:
        code[RP] = code[I_]
#
# .I --- 01:210309 --:------ 01:210309 0009 006 FC00FFF900FF
CODES_WITH_ARRAYS: dict[Code, list[int | tuple[str, ...]]] = {  # 000C/1FC9 are special
    Code._0005: [4, ("34",)],
    Code._0009: [3, ("01", "12", "22")],
    Code._000A: [6, ("01", "12", "22")],  # single element I after a W
    Code._2309: [3, ("01", "12", "22")],
    Code._30C9: [3, ("01", "12", "22")],
    Code._2249: [7, ("23",)],
    Code._22C9: [6, ("02",)],
    Code._3150: [2, ("02",)],
}  # TODO dex: element_length, src.type(s) (and dst.type too)
#
RQ_IDX_COMPLEX: list[Code] = [
    Code._0005,  # context: zone_type
    Code._000A,  # optional payload
    Code._000C,  # context: index, zone_type
    Code._0016,  # optional payload
    Code._0100,  # optional payload
    Code._0404,  # context: index, fragment_idx (fragment_header)
    Code._0418,  # context: index
    Code._10A0,  # optional payload
    Code._1100,  # optional payload
    Code._2309,  # optional payload
    Code._2349,  # optional payload
    Code._3220,  # context: msg_id, and payload
]
RQ_NO_PAYLOAD: list[Code] = [
    k
    for k, v in CODES_SCHEMA.items()
    if v.get(RQ)
    in (r"^FF$", r"^00$", r"^00(00)?$", r"^0[0-9A-F](00)?$", r"^0[0-9A-F]00$")
]
RQ_NO_PAYLOAD.extend((Code._0418,))


########################################################################################
# IDX:_xxxxxx: index (and context)

# all known codes should be in only one of IDX_COMPLEX, IDX_NONE, IDX_SIMPLE

# IDX_COMPLEX - *usually has* a context, but doesn't satisfy criteria for IDX_SIMPLE:
CODE_IDX_ARE_COMPLEX: set[Code] = {
    Code._0005,
    Code._000C,  # idx = fx(payload[0:4])
    # Code._0404,  # use "HW" for idx if payload[4:6] == "23"  # TODO: should be used
    Code._0418,  # log_idx (payload[4:6])  #  null RPs are missing an idx
    Code._1100,
    Code._3220,  # data_id (payload[4:6])
}  # TODO: 0005 to ..._NONE?

# IDX_SIMPLE - *can have* a context, but sometimes not (usu. 00): only ever payload[:2],
# either a zone_idx, domain_id or (UFC) circuit_idx (or array of such, i.e. seqx[:2])

_SIMPLE_IDX = ("^0[0-9A-F]", "^(0[0-9A-F]", "^((0[0-9A-F]", "^(00|01)")
CODE_IDX_ARE_SIMPLE: set[Code] = {
    k
    for k, v in CODES_SCHEMA.items()
    for verb in (RQ, I_)
    if k not in CODE_IDX_ARE_COMPLEX and v.get(verb, "").startswith(_SIMPLE_IDX)
}
CODE_IDX_ARE_SIMPLE |= {
    Code._22D0,
    Code._2411,
    Code._31D9,
    Code._31DA,
    Code._3B00,
    Code._4E0D,
}

# IDX_NONE - *never has* a context: most payloads start 00, but no context even if the
# payload starts with something else (e.g. 2E04)
CODE_IDX_ARE_NONE: set[Code] = {
    k
    for k, v in CODES_SCHEMA.items()
    if k not in CODE_IDX_ARE_COMPLEX | CODE_IDX_ARE_SIMPLE
    and ((RQ in v and v[RQ][:3] == "^00") or (I_ in v and v[I_][:3] == "^00"))
}
CODE_IDX_ARE_NONE |= {Code._22F3, Code._2389, Code._2E04, Code._4401}

# CODE_IDX_DOMAIN - NOTE: not necc. mutex with other 3
CODE_IDX_DOMAIN: dict[Code, str] = {
    Code._0001: "^F[ACF])",
    Code._0008: "^F[9AC]",
    Code._0009: "^F[9AC]",
    Code._1100: "^FC",
    Code._1FC9: "^F[9ABCF]",
    Code._3150: "^FC",
    Code._3B00: "^FC",
}


#
########################################################################################
# CODES_BY_DEV_SLUG - HEAT (CH/DHW) vs HVAC (ventilation)
# TODO: 34: can 3220 - split out RND from THM/STA
_DEV_KLASSES_HEAT: dict[str, dict[Code, dict[VerbT, Any]]] = {
    DevType.RFG: {  # RFG100: RF to Internet gateway (and others)
        Code._0002: {RQ: {}},
        Code._0004: {I_: {}, RQ: {}},
        Code._0005: {RQ: {}},
        Code._0006: {RQ: {}},
        Code._000A: {RQ: {}},
        Code._000C: {RQ: {}},
        Code._000E: {W_: {}},
        Code._0016: {RP: {}},
        Code._0404: {RQ: {}, W_: {}},
        Code._0418: {RQ: {}},
        Code._10A0: {RQ: {}},
        Code._10E0: {I_: {}, RQ: {}, RP: {}},
        Code._1260: {RQ: {}},
        Code._1290: {I_: {}},
        Code._1F41: {RQ: {}},
        Code._1FC9: {RP: {}, W_: {}},
        Code._22D9: {RQ: {}},
        Code._2309: {I_: {}},
        Code._2349: {RQ: {}, RP: {}, W_: {}},
        Code._2E04: {RQ: {}, I_: {}, W_: {}},
        Code._30C9: {RQ: {}},
        Code._313F: {RQ: {}, RP: {}, W_: {}},
        Code._3220: {RQ: {}},
        Code._3EF0: {RQ: {}},
    },
    DevType.CTL: {  # e.g. ATC928: Evohome Colour Controller
        Code._0001: {W_: {}},
        Code._0002: {I_: {}, RP: {}},
        Code._0004: {I_: {}, RP: {}},
        Code._0005: {I_: {}, RP: {}},
        Code._0006: {RP: {}},
        Code._0008: {I_: {}},
        Code._0009: {I_: {}},
        Code._000A: {I_: {}, RP: {}},
        Code._000C: {RP: {}},
        Code._0016: {RQ: {}, RP: {}},
        Code._0100: {RP: {}},
        Code._01D0: {I_: {}},
        Code._01E9: {I_: {}},
        Code._0404: {I_: {}, RP: {}},
        Code._0418: {I_: {}, RP: {}},
        Code._1030: {I_: {}},
        Code._10A0: {I_: {}, RP: {}},
        Code._10E0: {RP: {}},
        Code._1100: {I_: {}, RQ: {}, RP: {}, W_: {}},
        Code._1260: {RP: {}},
        Code._1290: {RP: {}},
        Code._12B0: {I_: {}, RP: {}},
        Code._1F09: {I_: {}, RP: {}, W_: {}},
        Code._1FC9: {I_: {}, RQ: {}, RP: {}, W_: {}},
        Code._1F41: {I_: {}, RP: {}},
        Code._2249: {I_: {}},  # Hometronics, not Evohome
        Code._22D9: {RQ: {}},
        Code._2309: {I_: {}, RP: {}},
        Code._2349: {I_: {}, RP: {}},
        Code._2D49: {I_: {}},
        Code._2E04: {I_: {}, RP: {}},
        Code._30C9: {I_: {}, RP: {}},
        Code._313F: {I_: {}, RP: {}, W_: {}},
        Code._3150: {I_: {}},
        Code._3220: {RQ: {}},
        Code._3B00: {I_: {}},
        Code._3EF0: {RQ: {}},
    },
    DevType.PRG: {  # e.g. HCF82/HCW82: Room Temperature Sensor
        Code._0009: {I_: {}},
        Code._1090: {RP: {}},
        Code._10A0: {RP: {}},
        Code._1100: {I_: {}},
        Code._1F09: {I_: {}},
        Code._2249: {I_: {}},
        Code._2309: {I_: {}},
        Code._30C9: {I_: {}},
        Code._3B00: {I_: {}},
        Code._3EF1: {RP: {}},
    },
    DevType.THM: {  # e.g. Generic Thermostat
        Code._0001: {W_: {}},
        Code._0005: {I_: {}},
        Code._0008: {I_: {}},
        Code._0009: {I_: {}},
        Code._000A: {I_: {}, RQ: {}, W_: {}},
        Code._000C: {I_: {}},
        Code._000E: {I_: {}},
        Code._0016: {RQ: {}},
        Code._042F: {I_: {}},
        Code._1030: {I_: {}},
        Code._1060: {I_: {}},
        Code._1090: {RQ: {}},
        Code._10E0: {I_: {}},
        Code._1100: {I_: {}},
        Code._12C0: {I_: {}},
        Code._1F09: {I_: {}},
        Code._1FC9: {I_: {}},
        Code._22C9: {W_: {}},  # DT4R
        Code._2309: {I_: {}, RQ: {}, W_: {}},
        Code._2349: {RQ: {}, W_: {}},
        Code._30C9: {I_: {}},
        Code._3120: {I_: {}},
        Code._313F: {
            I_: {}
        },  # .W --- 30:253184 34:010943 --:------ 313F 009 006000070E0...
        Code._3220: {RP: {}},  # RND (using OT)
        Code._3B00: {I_: {}},
        Code._3EF0: {RQ: {}},  # when bound direct to a 13:
        Code._3EF1: {RQ: {}},  # when bound direct to a 13:
    },
    DevType.UFC: {  # e.g. HCE80/HCC80: Underfloor Heating Controller
        Code._0001: {RP: {}, W_: {}},  # TODO: Ix RP
        Code._0005: {RP: {}},
        Code._0008: {I_: {}},
        Code._000A: {RP: {}},
        Code._000C: {RP: {}},
        Code._1FC9: {I_: {}},
        Code._10E0: {I_: {}, RP: {}},
        Code._22C9: {I_: {}},  # NOTE: No RP
        Code._22D0: {I_: {}, RP: {}},
        Code._2309: {RP: {}},
        Code._3150: {I_: {}},
    },
    DevType.TRV: {  # e.g. HR92/HR91: Radiator Controller
        Code._0001: {W_: {r"^0[0-9A-F]"}},
        Code._0004: {RQ: {r"^0[0-9A-F]00$"}},
        Code._0016: {RQ: {}, RP: {}},
        Code._0100: {RQ: {r"^00"}},
        Code._01D0: {W_: {}},
        Code._01E9: {W_: {}},
        Code._1060: {I_: {r"^0[0-9A-F]{3}0[01]$"}},
        Code._10E0: {I_: {r"^00[0-9A-F]{30,}$"}},
        Code._12B0: {I_: {r"^0[0-9A-F]{3}00$"}},  # sends every 1h
        Code._1F09: {RQ: {r"^00$"}},
        Code._1FC9: {I_: {}, W_: {}},
        Code._2309: {I_: {r"^0[0-9A-F]{5}$"}},
        Code._30C9: {I_: {r"^0[0-9A-F]"}},
        Code._313F: {RQ: {r"^00$"}},
        Code._3150: {I_: {r"^0[0-9A-F]{3}$"}},
    },
    DevType.DHW: {  # e.g. CS92: (DHW) Cylinder Thermostat
        Code._0016: {RQ: {}},
        Code._1060: {I_: {}},
        Code._10A0: {RQ: {}},  # This RQ/07/10A0 includes a payload
        Code._1260: {I_: {}},
        Code._1FC9: {I_: {}},
    },
    DevType.OTB: {  # e.g. R8810/R8820: OpenTherm Bridge
        Code._0009: {I_: {}},  # 1/24h for a R8820 (not an R8810)
        Code._0150: {RP: {}},  # R8820A only?
        Code._042F: {I_: {}, RP: {}},
        Code._1081: {RP: {}},  # R8820A only?
        Code._1098: {RP: {}},  # R8820A only?
        Code._10A0: {RP: {}},
        Code._10B0: {RP: {}},  # R8820A only?
        Code._10E0: {I_: {}, RP: {}},
        Code._10E1: {RP: {}},  # R8820A only?
        Code._1260: {RP: {}},
        Code._1290: {RP: {}},
        Code._12F0: {RP: {}},  # R8820A only?
        Code._1300: {RP: {}},  # R8820A only?
        Code._1FC9: {I_: {}, W_: {}},
        Code._1FD0: {RP: {}},  # R8820A only?
        Code._1FD4: {I_: {}},  # 2/min for R8810, every ~210 sec for R8820
        Code._22D9: {RP: {}},
        Code._2400: {RP: {}},  # R8820A only?
        Code._2401: {RP: {}},  # R8820A only?
        Code._2410: {RP: {}},  # R8820A only?
        Code._2420: {RP: {}},  # R8820A only?
        Code._3150: {I_: {}},
        Code._3200: {RP: {}},  # R8820A only?
        Code._3210: {RP: {}},  # R8820A only?
        Code._3220: {RP: {}},
        Code._3221: {RP: {}},  # R8820A only?
        Code._3223: {RP: {}},  # R8820A only?
        Code._3EF0: {I_: {}, RP: {}},
        Code._3EF1: {RP: {}},
    },  # see: https://www.opentherm.eu/request-details/?post_ids=2944
    DevType.BDR: {  # e.g. BDR91A/BDR91T: Wireless Relay Box
        Code._0008: {RP: {}},  # doesn't RP/0009
        Code._0016: {RP: {}},
        # Code._10E0: {},  # 13: will not RP/10E0 # TODO: how to indicate that fact here
        Code._1100: {I_: {}, RP: {}},
        Code._11F0: {I_: {}},  # BDR91T in heatpump mode
        Code._1FC9: {RP: {}, W_: {}},
        Code._2D49: {I_: {}},  # BDR91T in heatpump mode
        Code._3B00: {I_: {}},
        Code._3EF0: {I_: {}},
        # RP: {},  # RQ --- 01:145038 13:237335 --:------ 3EF0 001 00
        Code._3EF1: {RP: {}},
    },
    DevType.OUT: {
        Code._0002: {I_: {}},
        Code._1FC9: {I_: {}},
    },  # i.e. HB85 (ext. temperature/luminosity(lux)), HB95 (+ wind speed)
    #
    DevType.JIM: {  # Jasper Interface Module, 08
        Code._0008: {RQ: {}},
        Code._10E0: {I_: {}},
        Code._1100: {I_: {}},
        Code._3EF0: {I_: {}},
        Code._3EF1: {RP: {}},
    },
    DevType.JST: {  # Jasper Stat, 31
        Code._0008: {I_: {}},
        Code._10E0: {I_: {}},
        Code._3EF1: {RQ: {}, RP: {}},
    },
    # DevType.RND: {  # e.g. TR87RF: Single (round) Zone Thermostat
    #     Code._0005: {I_: {}},
    #     Code._0008: {I_: {}},
    #     Code._000A: {I_: {}, RQ: {}},
    #     Code._000C: {I_: {}},
    #     Code._000E: {I_: {}},
    #     Code._042F: {I_: {}},
    #     Code._1060: {I_: {}},
    #     Code._10E0: {I_: {}},
    #     Code._12C0: {I_: {}},
    #     Code._1FC9: {I_: {}},
    #     Code._1FD4: {I_: {}},
    #     Code._2309: {I_: {}, RQ: {}, W_: {}},
    #     Code._2349: {RQ: {}},
    #     Code._30C9: {I_: {}},
    #     Code._3120: {I_: {}},
    #     Code._313F: {I_: {}},  # W --- 30:253184 34:010943 --:------ 313F 009 006000070E0...
    #     Code._3EF0: {I_: {}, RQ: {}},  # when bound direct to a 13:
    #     Code._3EF1: {RQ: {}},  # when bound direct to a 13:
    # },
    # DevType.DTS: {  # e.g. DTS92(E)
    #     Code._0001: {W_: {}},
    #     Code._0008: {I_: {}},
    #     Code._0009: {I_: {}},
    #     Code._000A: {I_: {}, RQ: {}, W_: {}},
    #     Code._0016: {RQ: {}},
    #     # "0B04": {I_: {}},
    #     Code._1030: {I_: {}},
    #     Code._1060: {I_: {}},
    #     Code._1090: {RQ: {}},
    #     Code._1100: {I_: {}},
    #     Code._1F09: {I_: {}},
    #     Code._1FC9: {I_: {}},
    #     Code._2309: {I_: {}, RQ: {}, W_: {}},
    #     Code._2349: {RQ: {}, W_: {}},
    #     Code._30C9: {I_: {}},
    #     Code._313F: {I_: {}},
    #     Code._3B00: {I_: {}},
    #     Code._3EF1: {RQ: {}},
    # },
    # DevType.HCW: {  # e.g. HCF82/HCW82: Room Temperature Sensor
    #     Code._0001: {W_: {}},
    #     Code._0002: {I_: {}},
    #     Code._0008: {I_: {}},
    #     Code._0009: {I_: {}},
    #     Code._1060: {I_: {}},
    #     Code._1100: {I_: {}},
    #     Code._1F09: {I_: {}},
    #     Code._1FC9: {I_: {}},
    #     Code._2309: {I_: {}},
    #     Code._2389: {I_: {}},
    #     Code._30C9: {I_: {}},
    # },
}
# TODO: add 1FC9 everywhere?
_DEV_KLASSES_HVAC: dict[str, dict[Code, dict[VerbT, Any]]] = {
    DevType.DIS: {  # Orcon RF15 Display: ?a superset of a REM
        Code._0001: {RQ: {}},
        Code._042F: {I_: {}},
        Code._10E0: {I_: {}, RQ: {}},
        Code._1470: {RQ: {}},
        Code._1FC9: {I_: {}},
        Code._1F70: {I_: {}},
        Code._22F1: {I_: {}},
        Code._22F3: {I_: {}},
        Code._22F7: {RQ: {}, W_: {}},
        Code._22B0: {W_: {}},
        Code._2411: {RQ: {}, W_: {}},
        Code._313F: {RQ: {}},
        Code._31DA: {RQ: {}},
    },
    DevType.RFS: {  # Itho spIDer: RF to Internet gateway (like a RFG100)
        Code._1060: {I_: {}},
        Code._10E0: {I_: {}, RP: {}},
        Code._12C0: {I_: {}},
        Code._22C9: {I_: {}},
        Code._22F1: {I_: {}},
        Code._22F3: {I_: {}},
        Code._2E10: {I_: {}},
        Code._30C9: {I_: {}},
        Code._3110: {I_: {}},
        Code._3120: {I_: {}},
        Code._31D9: {RQ: {}},
        Code._31DA: {RQ: {}},
        Code._3EF0: {I_: {}},
    },
    DevType.FAN: {
        Code._0001: {RP: {}},
        Code._0002: {I_: {}},
        Code._042F: {I_: {}},
        Code._10D0: {I_: {}, RP: {}},
        Code._10E0: {I_: {}, RP: {}},
        Code._1298: {I_: {}},
        Code._12A0: {I_: {}},
        Code._12C8: {I_: {}},
        Code._1470: {RP: {}},
        Code._1F09: {I_: {}, RP: {}},
        Code._1FC9: {W_: {}},
<<<<<<< HEAD
        Code._2210: {I_: {}, RP: {}},
=======
        Code._22E5: {RP: {}},
>>>>>>> 8efac837
        Code._22F1: {RP: {}},
        Code._22F2: {I_: {}, RP: {}},
        Code._22F3: {},
        Code._22F4: {I_: {}},
        Code._22F7: {I_: {}, RP: {}},
        Code._2411: {I_: {}, RP: {}},
        Code._2E10: {I_: {}},
        Code._3120: {I_: {}},
        Code._3150: {I_: {}},
        Code._313F: {I_: {}, RP: {}},
        Code._31D9: {I_: {}, RP: {}},
        Code._31DA: {I_: {}, RP: {}},
        # Code._31E0: {I_: {}},
        Code._3200: {I_: {}},
        Code._3222: {RP: {}},
    },
    DevType.CO2: {
        Code._042F: {I_: {}},
        Code._10E0: {I_: {}, RP: {}},
        Code._1298: {I_: {}},
        Code._1FC9: {I_: {}},
        Code._22F1: {RQ: {}},
        Code._2411: {RQ: {}},
        Code._2E10: {I_: {}},
        Code._3120: {I_: {}},
        Code._31DA: {RQ: {}},
        Code._31E0: {I_: {}},
    },
    DevType.HUM: {
        Code._042F: {I_: {}},
        Code._1060: {I_: {}},
        Code._10E0: {I_: {}},
        Code._12A0: {I_: {}},
        Code._1FC9: {I_: {}},
        Code._31DA: {RQ: {}},
        Code._31E0: {I_: {}},
    },
    DevType.REM: {  # HVAC: two-way switch; also an "06/22F1"?
        Code._0001: {RQ: {}},  # from a VMI (only?)
        Code._042F: {I_: {}},  # from a VMI (only?)
        Code._1060: {I_: {}},
        Code._10D0: {W_: {}},  # reset filter count from REM
        Code._10E0: {I_: {}, RQ: {}},  # RQ from a VMI (only?)
        Code._1470: {RQ: {}},  # from a VMI (only?)
        Code._1FC9: {I_: {}},
        Code._22F1: {I_: {}},
        Code._22F3: {I_: {}},
        Code._22F7: {RQ: {}, W_: {}},  # from a VMI (only?)
        Code._2411: {RQ: {}, W_: {}},  # from a VMI (only?)
        Code._313F: {RQ: {}, W_: {}},  # from a VMI (only?)
        Code._31DA: {RQ: {}},  # to a VMI (only?)
        # Code._31E0: {I_: {}},
    },  # https://www.ithodaalderop.nl/nl-NL/professional/product/536-0124
    # None: {  # unknown, TODO: make generic HVAC
    #     _4401: {I_: {}},
    # },
}

CODES_BY_DEV_SLUG: dict[str, dict[Code, dict[VerbT, Any]]] = {
    DevType.HGI: {  # HGI80: RF to (USB) serial gateway interface
        Code._PUZZ: {I_: {}, RQ: {}, W_: {}},
    },  # HGI80s can do what they like
    **{k: v for k, v in _DEV_KLASSES_HVAC.items() if k is not None},
    **{k: v for k, v in _DEV_KLASSES_HEAT.items() if k is not None},
}

CODES_OF_HEAT_DOMAIN: tuple[Code] = sorted(  # type: ignore[assignment]
    tuple({c for k in _DEV_KLASSES_HEAT.values() for c in k}) + (Code._0B04, Code._2389)
)
CODES_OF_HVAC_DOMAIN: tuple[Code] = sorted(  # type: ignore[assignment]
    tuple({c for k in _DEV_KLASSES_HVAC.values() for c in k})
    + (Code._22F8, Code._4401, Code._4E01, Code._4E02, Code._4E04)
)
CODES_OF_HEAT_DOMAIN_ONLY: tuple[Code, ...] = tuple(
    c for c in sorted(CODES_OF_HEAT_DOMAIN) if c not in CODES_OF_HVAC_DOMAIN
)
CODES_OF_HVAC_DOMAIN_ONLY: tuple[Code, ...] = tuple(
    c for c in sorted(CODES_OF_HVAC_DOMAIN) if c not in CODES_OF_HEAT_DOMAIN
)
_CODES_OF_BOTH_DOMAINS: tuple[Code, ...] = tuple(
    sorted(set(CODES_OF_HEAT_DOMAIN) & set(CODES_OF_HVAC_DOMAIN))
)
_CODES_OF_EITHER_DOMAIN: tuple[Code, ...] = tuple(
    sorted(set(CODES_OF_HEAT_DOMAIN) | set(CODES_OF_HVAC_DOMAIN))
)
_CODES_OF_NO_DOMAIN: tuple[Code, ...] = tuple(
    c for c in CODES_SCHEMA if c not in _CODES_OF_EITHER_DOMAIN
)

_CODE_FROM_NON_CTL: tuple[Code, ...] = tuple(
    dict.fromkeys(
        c
        for k, v1 in CODES_BY_DEV_SLUG.items()
        for c, v2 in v1.items()
        if k != DevType.CTL and (I_ in v2 or RP in v2)
    )
)
_CODE_FROM_CTL = _DEV_KLASSES_HEAT[DevType.CTL].keys()

_CODE_ONLY_FROM_CTL: tuple[Code, ...] = tuple(
    c for c in _CODE_FROM_CTL if c not in _CODE_FROM_NON_CTL
)
CODES_ONLY_FROM_CTL: tuple[Code, ...] = (
    Code._1030,
    Code._1F09,
    Code._22D0,
    Code._313F,
)  # I packets, TODO: 31Dx too?

#
########################################################################################
# Other Stuff

# ### WIP:
# _result = {}
# for domain in (_DEV_KLASSES_HVAC, ):
#     for klass, kv in domain.items():
#         if klass in (DEV_TYPE.DIS, DEV_TYPE.RFS):
#             continue
#         for code, cv in kv.items():
#             for verb in cv:
#                 _result.update({(verb, code): _result.get((verb, code), 0) + 1})

# _HVAC_VC_PAIR_BY_CLASS = {
#     (v, c): k
#     for c, cv in kv.items()
#     for v in cv
#     for k, kv in _DEV_KLASSES_HVAC.items()
#     if (v, c) in [k for k, v in _result.items() if v == 1]
# }


_HVAC_VC_PAIR_BY_CLASS: dict[DevType, tuple[tuple[VerbT, Code], ...]] = {
    DevType.CO2: ((I_, Code._1298),),
    DevType.FAN: ((I_, Code._31D9), (I_, Code._31DA), (RP, Code._31DA)),
    DevType.HUM: ((I_, Code._12A0),),
    DevType.REM: ((I_, Code._22F1), (I_, Code._22F3)),
}
HVAC_KLASS_BY_VC_PAIR: dict[tuple[VerbT, Code], DevType] = {
    t: k for k, v in _HVAC_VC_PAIR_BY_CLASS.items() for t in v
}


SZ_DESCRIPTION: Final = "description"
SZ_MIN_VALUE: Final = "min_value"
SZ_MAX_VALUE: Final = "max_value"
SZ_PRECISION: Final = "precision"
SZ_DATA_TYPE: Final = "data_type"

_22F1_MODE_ITHO: dict[str, str] = {
    "00": "off",  # not seen
    "01": "trickle",  # not seen
    "02": "low",
    "03": "medium",
    "04": "high",  # aka boost with 22F3
}

_22F1_MODE_NUAIRE: dict[str, str] = {
    "02": "normal",
    "03": "boost",  # aka purge
    "09": "heater_off",
    "0A": "heater_auto",
}  # DRI-ECO-2S (normal/boost only), DRI-ECO-4S

_22F1_MODE_ORCON: dict[str, str] = {
    "00": "away",
    "01": "low",
    "02": "medium",
    "03": "high",  # # The order of the next two may be swapped
    "04": "auto",  # #   economy, as per RH and CO2 <= 1150 ppm (unsure which is which)
    "05": "auto_alt",  # comfort, as per RH and CO2 <=  950 ppm (unsure which is which)
    "06": "boost",
    "07": "off",
}

_22F1_MODE_VASCO: dict[str, str] = {  # for VASCO D60 and ClimaRad Minibox remotes
    "00": "off",
    "01": "away",  # 000106 minimum
    "02": "low",  # 000206
    "03": "medium",  # 000306
    "04": "high",  # 000406, aka boost with 22F3
    "05": "auto",
}

_22F1_SCHEMES: dict[str, dict[str, str]] = {
    "itho": _22F1_MODE_ITHO,
    "nuaire": _22F1_MODE_NUAIRE,
    "orcon": _22F1_MODE_ORCON,
    "vasco": _22F1_MODE_VASCO,
}

# unclear if true for only Orcon/*all* models
_2411_PARAMS_SCHEMA: dict[str, dict[str, Any]] = {
    "31": {  # slot 09
        SZ_DESCRIPTION: "Time to change filter (days)",
        SZ_MIN_VALUE: 0,
        SZ_MAX_VALUE: 1800,
        SZ_PRECISION: 30,
        SZ_DATA_TYPE: "10",
    },
    "3D": {  # slot 00
        SZ_DESCRIPTION: "Away mode Supply fan rate (%)",
        SZ_MIN_VALUE: 0.0,
        SZ_MAX_VALUE: 0.4,
        SZ_PRECISION: 0.005,
        SZ_DATA_TYPE: "0F",
    },
    "3E": {  # slot 01
        SZ_DESCRIPTION: "Away mode Exhaust fan rate (%)",
        SZ_MIN_VALUE: 0.0,
        SZ_MAX_VALUE: 0.4,
        SZ_PRECISION: 0.005,
        SZ_DATA_TYPE: "0F",
    },
    "3F": {  # slot 02
        SZ_DESCRIPTION: "Low mode Supply fan rate (%)",
        SZ_MIN_VALUE: 0.0,
        SZ_MAX_VALUE: 0.8,
        SZ_PRECISION: 0.005,
        SZ_DATA_TYPE: "0F",
    },
    "40": {  # slot 03
        SZ_DESCRIPTION: "Low mode Exhaust fan rate (%)",
        SZ_MIN_VALUE: 0.0,
        SZ_MAX_VALUE: 0.8,
        SZ_PRECISION: 0.005,
        SZ_DATA_TYPE: "0F",
    },
    "41": {  # slot 04
        SZ_DESCRIPTION: "Medium mode Supply fan rate (%)",
        SZ_MIN_VALUE: 0.0,
        SZ_MAX_VALUE: 1.0,
        SZ_PRECISION: 0.005,
        SZ_DATA_TYPE: "0F",
    },
    "42": {  # slot 05
        SZ_DESCRIPTION: "Medium mode Exhaust fan rate (%)",
        SZ_MIN_VALUE: 0.1,
        SZ_MAX_VALUE: 1.0,
        SZ_PRECISION: 0.005,
        SZ_DATA_TYPE: "0F",
    },
    "43": {  # slot 06
        SZ_DESCRIPTION: "High mode Supply fan rate (%)",
        SZ_MIN_VALUE: 0.0,
        SZ_MAX_VALUE: 1.0,
        SZ_PRECISION: 0.005,
        SZ_DATA_TYPE: "0F",
    },
    "44": {  # slot 07
        SZ_DESCRIPTION: "High mode Exhaust fan rate (%)",
        SZ_MIN_VALUE: 0.1,
        SZ_MAX_VALUE: 1.0,
        SZ_PRECISION: 0.005,
        SZ_DATA_TYPE: "0F",
    },
    "4E": {  # slot 0A
        SZ_DESCRIPTION: "Moisture scenario position (0=medium, 1=high)",
        SZ_MIN_VALUE: 0,
        SZ_MAX_VALUE: 1,
        SZ_PRECISION: 1,
        SZ_DATA_TYPE: "00",
    },
    "52": {  # slot 0B
        SZ_DESCRIPTION: "Sensor sensitivity (%)",
        SZ_MIN_VALUE: 0,
        SZ_MAX_VALUE: 25.0,
        SZ_PRECISION: 0.1,
        SZ_DATA_TYPE: "0F",
    },
    "54": {  # slot 0C
        SZ_DESCRIPTION: "Moisture sensor overrun time (mins)",
        SZ_MIN_VALUE: 15,
        SZ_MAX_VALUE: 60,
        SZ_PRECISION: 1,
        SZ_DATA_TYPE: "00",
    },
    "75": {  # slot 0D
        SZ_DESCRIPTION: "Comfort temperature (°C)",
        SZ_MIN_VALUE: 0.0,
        SZ_MAX_VALUE: 30.0,
        SZ_PRECISION: 0.01,
        SZ_DATA_TYPE: 92,
    },
    "95": {  # slot 08
        SZ_DESCRIPTION: "Boost mode Supply/exhaust fan rate (%)",
        SZ_MIN_VALUE: 0.0,
        SZ_MAX_VALUE: 1.0,
        SZ_PRECISION: 0.005,
        SZ_DATA_TYPE: "0F",
    },
}

# ventilation speed
_31DA_FAN_INFO: dict[int, str] = {
    0x00: "off",
    0x01: "speed 1, low",  # aka low
    0x02: "speed 2, medium",  # aka medium
    0x03: "speed 3, high",  # aka high
    0x04: "speed 4",
    0x05: "speed 5",
    0x06: "speed 6",
    0x07: "speed 7",
    0x08: "speed 8",
    0x09: "speed 9",
    0x0A: "speed 10",
    0x0B: "speed 1 temporary override",  # timer
    0x0C: "speed 2 temporary override",  # timer
    0x0D: "speed 3 temporary override",  # timer/boost? (timer 1, 2, 3)
    0x0E: "speed 4 temporary override",
    0x0F: "speed 5 temporary override",
    0x10: "speed 6 temporary override",
    0x11: "speed 7 temporary override",
    0x12: "speed 8 temporary override",
    0x13: "speed 9 temporary override",
    0x14: "speed 10 temporary override",
    0x15: "away",  # absolute minimum speed
    0x16: "absolute minimum",  # trickle?
    0x17: "boost",  # absolute maximum",  # boost?
    0x18: "auto",
    0x19: "auto_night",
    0x1A: "-unknown 0x1A-",
    0x1B: "-unknown 0x1B-",
    0x1C: "-unknown 0x1C-",
    0x1D: "-unknown 0x1D-",
    0x1E: "-unknown 0x1E-",
    0x1F: "-unknown 0x1F-",
}


#
########################################################################################
# CODES_BY_ZONE_TYPE
#
# RAMSES_ZONES: dict[str, str] = {
#     "ALL": {
#         Code._0004: {I_: {}, RP: {}},
#         Code._000C: {RP: {}},
#         Code._000A: {I_: {}, RP: {}},
#         Code._2309: {I_: {}, RP: {}},
#         Code._2349: {I_: {}, RP: {}},
#         Code._30C9: {I_: {}, RP: {}},
#     },
#     ZON_ROLE.RAD: {
#         Code._12B0: {I_: {}, RP: {}},
#         "3150a": {},
#     },
#     ZON_ROLE.ELE: {
#         Code._0008: {I_: {}},
#         Code._0009: {I_: {}},
#     },
#     ZON_ROLE.VAL: {
#         Code._0008: {I_: {}},
#         Code._0009: {I_: {}},
#         "3150a": {},
#     },
#     ZON_ROLE.UFH: {
#         Code._3150: {I_: {}},
#     },
#     ZON_ROLE.MIX: {
#         Code._0008: {I_: {}},
#         "3150a": {},
#     },
#     ZON_ROLE.DHW: {
#         Code._10A0: {RQ: {}, RP: {}},
#         Code._1260: {I_: {}},
#         Code._1F41: {I_: {}},
#     },
# }
# RAMSES_ZONES_ALL = RAMSES_ZONES.pop("ALL")
# RAMSES_ZONES_DHW = RAMSES_ZONES[ZON_ROLE.DHW]
# [RAMSES_ZONES[k].update(RAMSES_ZONES_ALL) for k in RAMSES_ZONES if k != ZON_ROLE.DHW]<|MERGE_RESOLUTION|>--- conflicted
+++ resolved
@@ -1060,11 +1060,8 @@
         Code._1470: {RP: {}},
         Code._1F09: {I_: {}, RP: {}},
         Code._1FC9: {W_: {}},
-<<<<<<< HEAD
         Code._2210: {I_: {}, RP: {}},
-=======
         Code._22E5: {RP: {}},
->>>>>>> 8efac837
         Code._22F1: {RP: {}},
         Code._22F2: {I_: {}, RP: {}},
         Code._22F3: {},
