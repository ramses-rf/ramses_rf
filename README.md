# evohome_rf

[![Join the chat at https://gitter.im/evohome_rf/community](https://badges.gitter.im/evohome_rf/community.svg)](https://gitter.im/evohome_rf/community?utm_source=badge&utm_medium=badge&utm_campaign=pr-badge&utm_content=badge)

It does three things:
a) convert the RF packets in useful JSON
b) builds a picture (schema, config & state) of an evohome-compatible system - either passively (by eavesdropping), or actively (probing)
c) allows you to send commands to evohome

<<<<<<< HEAD
Requires a Honeywell HGI80 or similar. 

Used by https://github.com/zxdavb/evohome_cc.
=======
Requires a Honeywell HGI80 or similar. Provide services to https://github.com/zxdavb/evohome_cc, a Home Assistant integration
>>>>>>> 230e10b5

## Installation

```
<<<<<<< HEAD
git clone https://github.com/zxdavb/evohome_rf
cd evohome_rf
pip install -r requirements.txt
```

You may want to clean up/create a virtual environment somewhere along the way, something like:
```
deactivate
rm -rf venv
python -m venv venv
. venv/bin/activate
pip install --upgrade pip
=======
pip install evohome_rf
>>>>>>> 230e10b5
```

## Instructions

```
python client.py monitor /dev/ttyUSB0 
```

Be sure to have a look at `-o packet_log.out` and `-p` (probe).<|MERGE_RESOLUTION|>--- conflicted
+++ resolved
@@ -7,18 +7,11 @@
 b) builds a picture (schema, config & state) of an evohome-compatible system - either passively (by eavesdropping), or actively (probing)
 c) allows you to send commands to evohome
 
-<<<<<<< HEAD
-Requires a Honeywell HGI80 or similar. 
-
-Used by https://github.com/zxdavb/evohome_cc.
-=======
 Requires a Honeywell HGI80 or similar. Provide services to https://github.com/zxdavb/evohome_cc, a Home Assistant integration
->>>>>>> 230e10b5
 
 ## Installation
 
 ```
-<<<<<<< HEAD
 git clone https://github.com/zxdavb/evohome_rf
 cd evohome_rf
 pip install -r requirements.txt
@@ -31,15 +24,12 @@
 python -m venv venv
 . venv/bin/activate
 pip install --upgrade pip
-=======
-pip install evohome_rf
->>>>>>> 230e10b5
 ```
 
 ## Instructions
 
 ```
-python client.py monitor /dev/ttyUSB0 
+python client.py monitor /dev/ttyUSB0
 ```
 
 Be sure to have a look at `-o packet_log.out` and `-p` (probe).