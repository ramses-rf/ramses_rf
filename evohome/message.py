--- conflicted
+++ resolved
@@ -2,12 +2,8 @@
 
 from datetime import datetime as dt
 import logging
-<<<<<<< HEAD
+import re
 from typing import Any, Optional, Union
-=======
-import re
-from typing import Any, Optional, Tuple, Union
->>>>>>> 5201669a
 
 from . import parsers
 from .const import (
@@ -363,18 +359,9 @@
         else:  # should never get here
             raise TypeError
 
-<<<<<<< HEAD
     @exception_handler
-    def update_entities(self) -> None:  # TODO: needs work
-        """Update the state of entities (devices, zones, ufh_zones).
-
-        Requires a valid message.
-        """
-=======
-    @msg_decorator
     def update_entities(self, prev) -> None:  # TODO: needs work
         """Update the state of entities (devices, zones, ufh_zones)."""
->>>>>>> 5201669a
 
         if not self.is_valid:  # requires self.payload
             return
